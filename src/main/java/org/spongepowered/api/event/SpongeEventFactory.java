/*
 * This file is part of SpongeAPI, licensed under the MIT License (MIT).
 *
 * Copyright (c) SpongePowered <https://www.spongepowered.org>
 * Copyright (c) contributors
 *
 * Permission is hereby granted, free of charge, to any person obtaining a copy
 * of this software and associated documentation files (the "Software"), to deal
 * in the Software without restriction, including without limitation the rights
 * to use, copy, modify, merge, publish, distribute, sublicense, and/or sell
 * copies of the Software, and to permit persons to whom the Software is
 * furnished to do so, subject to the following conditions:
 *
 * The above copyright notice and this permission notice shall be included in
 * all copies or substantial portions of the Software.
 *
 * THE SOFTWARE IS PROVIDED "AS IS", WITHOUT WARRANTY OF ANY KIND, EXPRESS OR
 * IMPLIED, INCLUDING BUT NOT LIMITED TO THE WARRANTIES OF MERCHANTABILITY,
 * FITNESS FOR A PARTICULAR PURPOSE AND NONINFRINGEMENT. IN NO EVENT SHALL THE
 * AUTHORS OR COPYRIGHT HOLDERS BE LIABLE FOR ANY CLAIM, DAMAGES OR OTHER
 * LIABILITY, WHETHER IN AN ACTION OF CONTRACT, TORT OR OTHERWISE, ARISING FROM,
 * OUT OF OR IN CONNECTION WITH THE SOFTWARE OR THE USE OR OTHER DEALINGS IN
 * THE SOFTWARE.
 */
package org.spongepowered.api.event;

import com.flowpowered.math.vector.Vector3d;
import com.flowpowered.math.vector.Vector3i;
import com.google.common.base.Preconditions;
import java.net.InetSocketAddress;
import java.util.HashMap;
import java.util.List;
import java.util.Locale;
import java.util.Map;
import java.util.Optional;
import java.util.Set;
import java.util.function.Function;
import org.spongepowered.api.GameState;
import org.spongepowered.api.block.BlockSnapshot;
import org.spongepowered.api.block.BlockState;
import org.spongepowered.api.block.tileentity.Sign;
import org.spongepowered.api.block.tileentity.TileEntity;
import org.spongepowered.api.block.tileentity.carrier.BrewingStand;
import org.spongepowered.api.block.tileentity.carrier.Furnace;
import org.spongepowered.api.command.CommandResult;
import org.spongepowered.api.command.source.RconSource;
import org.spongepowered.api.data.DataHolder;
import org.spongepowered.api.data.DataTransactionResult;
import org.spongepowered.api.data.Transaction;
import org.spongepowered.api.data.manipulator.immutable.tileentity.ImmutableSignData;
import org.spongepowered.api.data.manipulator.mutable.tileentity.SignData;
import org.spongepowered.api.data.type.SkinPart;
import org.spongepowered.api.effect.potion.PotionEffect;
import org.spongepowered.api.entity.Entity;
import org.spongepowered.api.entity.EntitySnapshot;
import org.spongepowered.api.entity.EntityType;
import org.spongepowered.api.entity.Item;
import org.spongepowered.api.entity.Transform;
import org.spongepowered.api.entity.ai.Goal;
import org.spongepowered.api.entity.ai.task.AITask;
import org.spongepowered.api.entity.explosive.Explosive;
import org.spongepowered.api.entity.explosive.FusedExplosive;
import org.spongepowered.api.entity.living.Ageable;
import org.spongepowered.api.entity.living.Agent;
import org.spongepowered.api.entity.living.Humanoid;
import org.spongepowered.api.entity.living.Living;
import org.spongepowered.api.entity.living.player.Player;
import org.spongepowered.api.entity.living.player.User;
import org.spongepowered.api.entity.living.player.gamemode.GameMode;
import org.spongepowered.api.entity.projectile.FishHook;
import org.spongepowered.api.entity.projectile.Projectile;
import org.spongepowered.api.event.achievement.GrantAchievementEvent;
import org.spongepowered.api.event.action.CollideEvent;
import org.spongepowered.api.event.action.FishingEvent;
import org.spongepowered.api.event.action.InteractEvent;
import org.spongepowered.api.event.action.LightningEvent;
import org.spongepowered.api.event.action.SleepingEvent;
import org.spongepowered.api.event.block.ChangeBlockEvent;
import org.spongepowered.api.event.block.CollideBlockEvent;
import org.spongepowered.api.event.block.InteractBlockEvent;
import org.spongepowered.api.event.block.NotifyNeighborBlockEvent;
import org.spongepowered.api.event.block.TargetBlockEvent;
import org.spongepowered.api.event.block.TickBlockEvent;
import org.spongepowered.api.event.block.tileentity.BrewingEvent;
import org.spongepowered.api.event.block.tileentity.ChangeSignEvent;
import org.spongepowered.api.event.block.tileentity.SmeltEvent;
import org.spongepowered.api.event.block.tileentity.TargetTileEntityEvent;
import org.spongepowered.api.event.cause.Cause;
import org.spongepowered.api.event.cause.entity.damage.DamageModifier;
import org.spongepowered.api.event.cause.entity.health.HealthModifier;
import org.spongepowered.api.event.command.SendCommandEvent;
import org.spongepowered.api.event.command.TabCompleteEvent;
import org.spongepowered.api.event.data.ChangeDataHolderEvent;
import org.spongepowered.api.event.economy.EconomyTransactionEvent;
import org.spongepowered.api.event.entity.AffectEntityEvent;
import org.spongepowered.api.event.entity.AttackEntityEvent;
import org.spongepowered.api.event.entity.BreedEntityEvent;
import org.spongepowered.api.event.entity.ChangeEntityEquipmentEvent;
import org.spongepowered.api.event.entity.ChangeEntityExperienceEvent;
import org.spongepowered.api.event.entity.ChangeEntityPotionEffectEvent;
import org.spongepowered.api.event.entity.CollideEntityEvent;
import org.spongepowered.api.event.entity.ConstructEntityEvent;
import org.spongepowered.api.event.entity.DamageEntityEvent;
import org.spongepowered.api.event.entity.DestructEntityEvent;
import org.spongepowered.api.event.entity.DismountEntityEvent;
import org.spongepowered.api.event.entity.ExpireEntityEvent;
import org.spongepowered.api.event.entity.HarvestEntityEvent;
import org.spongepowered.api.event.entity.HealEntityEvent;
import org.spongepowered.api.event.entity.IgniteEntityEvent;
import org.spongepowered.api.event.entity.InteractEntityEvent;
import org.spongepowered.api.event.entity.LeashEntityEvent;
import org.spongepowered.api.event.entity.MountEntityEvent;
import org.spongepowered.api.event.entity.MoveEntityEvent;
import org.spongepowered.api.event.entity.SpawnEntityEvent;
import org.spongepowered.api.event.entity.TameEntityEvent;
import org.spongepowered.api.event.entity.TargetEntityEvent;
import org.spongepowered.api.event.entity.UnleashEntityEvent;
import org.spongepowered.api.event.entity.ai.AITaskEvent;
import org.spongepowered.api.event.entity.explosive.DefuseExplosiveEvent;
import org.spongepowered.api.event.entity.explosive.DetonateExplosiveEvent;
import org.spongepowered.api.event.entity.explosive.PrimeExplosiveEvent;
import org.spongepowered.api.event.entity.explosive.TargetExplosiveEvent;
import org.spongepowered.api.event.entity.explosive.TargetFusedExplosiveEvent;
import org.spongepowered.api.event.entity.item.ItemMergeItemEvent;
import org.spongepowered.api.event.entity.item.TargetItemEvent;
import org.spongepowered.api.event.entity.living.TargetAgentEvent;
import org.spongepowered.api.event.entity.living.TargetLivingEvent;
import org.spongepowered.api.event.entity.living.humanoid.ChangeGameModeEvent;
import org.spongepowered.api.event.entity.living.humanoid.ChangeLevelEvent;
import org.spongepowered.api.event.entity.living.humanoid.TargetHumanoidEvent;
import org.spongepowered.api.event.entity.living.humanoid.player.KickPlayerEvent;
import org.spongepowered.api.event.entity.living.humanoid.player.PlayerChangeClientSettingsEvent;
import org.spongepowered.api.event.entity.living.humanoid.player.ResourcePackStatusEvent;
import org.spongepowered.api.event.entity.living.humanoid.player.RespawnPlayerEvent;
import org.spongepowered.api.event.entity.living.humanoid.player.TargetPlayerEvent;
import org.spongepowered.api.event.entity.projectile.LaunchProjectileEvent;
import org.spongepowered.api.event.entity.projectile.TargetProjectileEvent;
import org.spongepowered.api.event.game.GameReloadEvent;
import org.spongepowered.api.event.game.state.GameAboutToStartServerEvent;
import org.spongepowered.api.event.game.state.GameConstructionEvent;
import org.spongepowered.api.event.game.state.GameInitializationEvent;
import org.spongepowered.api.event.game.state.GameLoadCompleteEvent;
import org.spongepowered.api.event.game.state.GamePostInitializationEvent;
import org.spongepowered.api.event.game.state.GamePreInitializationEvent;
import org.spongepowered.api.event.game.state.GameStartedServerEvent;
import org.spongepowered.api.event.game.state.GameStartingServerEvent;
import org.spongepowered.api.event.game.state.GameStateEvent;
import org.spongepowered.api.event.game.state.GameStoppedEvent;
import org.spongepowered.api.event.game.state.GameStoppedServerEvent;
import org.spongepowered.api.event.game.state.GameStoppingEvent;
import org.spongepowered.api.event.game.state.GameStoppingServerEvent;
import org.spongepowered.api.event.item.inventory.AffectItemStackEvent;
import org.spongepowered.api.event.item.inventory.AffectSlotEvent;
import org.spongepowered.api.event.item.inventory.ChangeInventoryEvent;
import org.spongepowered.api.event.item.inventory.ClickInventoryEvent;
import org.spongepowered.api.event.item.inventory.CreativeInventoryEvent;
import org.spongepowered.api.event.item.inventory.DropItemEvent;
import org.spongepowered.api.event.item.inventory.InteractInventoryEvent;
import org.spongepowered.api.event.item.inventory.TargetContainerEvent;
import org.spongepowered.api.event.item.inventory.TargetInventoryEvent;
import org.spongepowered.api.event.item.inventory.UseItemStackEvent;
import org.spongepowered.api.event.message.MessageChannelEvent;
import org.spongepowered.api.event.message.MessageEvent;
import org.spongepowered.api.event.network.BanIpEvent;
import org.spongepowered.api.event.network.ChannelRegistrationEvent;
import org.spongepowered.api.event.network.ClientConnectionEvent;
import org.spongepowered.api.event.network.PardonIpEvent;
import org.spongepowered.api.event.network.rcon.RconConnectionEvent;
import org.spongepowered.api.event.server.ClientPingServerEvent;
import org.spongepowered.api.event.server.query.QueryServerEvent;
import org.spongepowered.api.event.service.ChangeServiceProviderEvent;
import org.spongepowered.api.event.statistic.ChangeStatisticEvent;
import org.spongepowered.api.event.user.BanUserEvent;
import org.spongepowered.api.event.user.PardonUserEvent;
import org.spongepowered.api.event.user.TargetUserEvent;
import org.spongepowered.api.event.world.ChangeWorldGameRuleEvent;
import org.spongepowered.api.event.world.ChangeWorldWeatherEvent;
import org.spongepowered.api.event.world.ConstructPortalEvent;
import org.spongepowered.api.event.world.ConstructWorldPropertiesEvent;
import org.spongepowered.api.event.world.ExplosionEvent;
import org.spongepowered.api.event.world.GenerateChunkEvent;
import org.spongepowered.api.event.world.LoadWorldEvent;
import org.spongepowered.api.event.world.SaveWorldEvent;
import org.spongepowered.api.event.world.TargetWorldEvent;
import org.spongepowered.api.event.world.UnloadWorldEvent;
import org.spongepowered.api.event.world.chunk.ForcedChunkEvent;
import org.spongepowered.api.event.world.chunk.LoadChunkEvent;
import org.spongepowered.api.event.world.chunk.PopulateChunkEvent;
import org.spongepowered.api.event.world.chunk.TargetChunkEvent;
import org.spongepowered.api.event.world.chunk.UnforcedChunkEvent;
import org.spongepowered.api.event.world.chunk.UnloadChunkEvent;
import org.spongepowered.api.item.inventory.Container;
import org.spongepowered.api.item.inventory.Inventory;
import org.spongepowered.api.item.inventory.ItemStackSnapshot;
import org.spongepowered.api.item.inventory.Slot;
import org.spongepowered.api.item.inventory.transaction.SlotTransaction;
import org.spongepowered.api.network.RemoteConnection;
import org.spongepowered.api.network.status.StatusClient;
import org.spongepowered.api.profile.GameProfile;
import org.spongepowered.api.resourcepack.ResourcePack;
import org.spongepowered.api.service.ProviderRegistration;
import org.spongepowered.api.service.economy.transaction.TransactionResult;
import org.spongepowered.api.statistic.Statistic;
import org.spongepowered.api.statistic.achievement.Achievement;
import org.spongepowered.api.text.Text;
import org.spongepowered.api.text.channel.MessageChannel;
import org.spongepowered.api.text.chat.ChatVisibility;
import org.spongepowered.api.util.Direction;
import org.spongepowered.api.util.Tristate;
import org.spongepowered.api.util.Tuple;
import org.spongepowered.api.util.ban.Ban;
import org.spongepowered.api.world.Chunk;
import org.spongepowered.api.world.ChunkTicketManager;
import org.spongepowered.api.world.Location;
<<<<<<< HEAD
=======
import org.spongepowered.api.world.PortalAgent;
>>>>>>> 29eeb92d
import org.spongepowered.api.world.World;
import org.spongepowered.api.world.WorldArchetype;
import org.spongepowered.api.world.explosion.Explosion;
import org.spongepowered.api.world.gen.Populator;
import org.spongepowered.api.world.storage.WorldProperties;
import org.spongepowered.api.world.weather.Weather;

public class SpongeEventFactory {
    /**
     * AUTOMATICALLY GENERATED, DO NOT EDIT.
     * Creates a new instance of
     * {@link org.spongepowered.api.event.achievement.GrantAchievementEvent.TargetPlayer}.
     * 
     * @param cause The cause
     * @param originalChannel The original channel
     * @param channel The channel
     * @param achievement The achievement
     * @param formatter The formatter
     * @param targetEntity The target entity
     * @param messageCancelled The message cancelled
     * @return A new target player grant achievement event
     */
    public static GrantAchievementEvent.TargetPlayer createGrantAchievementEventTargetPlayer(Cause cause, MessageChannel originalChannel, Optional<MessageChannel> channel, Achievement achievement, MessageEvent.MessageFormatter formatter, Player targetEntity, boolean messageCancelled) {
        HashMap<String, Object> values = new HashMap<>();
        values.put("cause", cause);
        values.put("originalChannel", originalChannel);
        values.put("channel", channel);
        values.put("achievement", achievement);
        values.put("formatter", formatter);
        values.put("targetEntity", targetEntity);
        values.put("messageCancelled", messageCancelled);
        return SpongeEventFactoryUtils.createEventImpl(GrantAchievementEvent.TargetPlayer.class, values);
    }

    /**
     * AUTOMATICALLY GENERATED, DO NOT EDIT.
     * Creates a new instance of
     * {@link org.spongepowered.api.event.action.CollideEvent.Impact}.
     * 
     * @param cause The cause
     * @param impactPoint The impact point
     * @return A new impact collide event
     */
    public static CollideEvent.Impact createCollideEventImpact(Cause cause, Location<World> impactPoint) {
        HashMap<String, Object> values = new HashMap<>();
        values.put("cause", cause);
        values.put("impactPoint", impactPoint);
        return SpongeEventFactoryUtils.createEventImpl(CollideEvent.Impact.class, values);
    }

    /**
     * AUTOMATICALLY GENERATED, DO NOT EDIT.
     * Creates a new instance of
     * {@link org.spongepowered.api.event.action.FishingEvent.HookEntity}.
     * 
     * @param cause The cause
     * @param originalFishHook The original fish hook
     * @param fishHook The fish hook
     * @param targetEntity The target entity
     * @return A new hook entity fishing event
     */
    public static FishingEvent.HookEntity createFishingEventHookEntity(Cause cause, EntitySnapshot originalFishHook, FishHook fishHook, Entity targetEntity) {
        HashMap<String, Object> values = new HashMap<>();
        values.put("cause", cause);
        values.put("originalFishHook", originalFishHook);
        values.put("fishHook", fishHook);
        values.put("targetEntity", targetEntity);
        return SpongeEventFactoryUtils.createEventImpl(FishingEvent.HookEntity.class, values);
    }

    /**
     * AUTOMATICALLY GENERATED, DO NOT EDIT.
     * Creates a new instance of
     * {@link org.spongepowered.api.event.action.FishingEvent.Start}.
     * 
     * @param cause The cause
     * @param originalFishHook The original fish hook
     * @param fishHook The fish hook
     * @return A new start fishing event
     */
    public static FishingEvent.Start createFishingEventStart(Cause cause, EntitySnapshot originalFishHook, FishHook fishHook) {
        HashMap<String, Object> values = new HashMap<>();
        values.put("cause", cause);
        values.put("originalFishHook", originalFishHook);
        values.put("fishHook", fishHook);
        return SpongeEventFactoryUtils.createEventImpl(FishingEvent.Start.class, values);
    }

    /**
     * AUTOMATICALLY GENERATED, DO NOT EDIT.
     * Creates a new instance of
     * {@link org.spongepowered.api.event.action.FishingEvent.Stop}.
     * 
     * @param cause The cause
     * @param originalExperience The original experience
     * @param experience The experience
     * @param originalFishHook The original fish hook
     * @param fishHook The fish hook
     * @param itemStackTransaction The item stack transaction
     * @param targetEntity The target entity
     * @return A new stop fishing event
     */
    public static FishingEvent.Stop createFishingEventStop(Cause cause, int originalExperience, int experience, EntitySnapshot originalFishHook, FishHook fishHook, List<Transaction<ItemStackSnapshot>> itemStackTransaction, Entity targetEntity) {
        HashMap<String, Object> values = new HashMap<>();
        values.put("cause", cause);
        values.put("originalExperience", originalExperience);
        values.put("experience", experience);
        values.put("originalFishHook", originalFishHook);
        values.put("fishHook", fishHook);
        values.put("itemStackTransaction", itemStackTransaction);
        values.put("targetEntity", targetEntity);
        return SpongeEventFactoryUtils.createEventImpl(FishingEvent.Stop.class, values);
    }

    /**
     * AUTOMATICALLY GENERATED, DO NOT EDIT.
     * Creates a new instance of
     * {@link org.spongepowered.api.event.action.InteractEvent}.
     * 
     * @param cause The cause
     * @param interactionPoint The interaction point
     * @return A new interact event
     */
    public static InteractEvent createInteractEvent(Cause cause, Optional<Vector3d> interactionPoint) {
        HashMap<String, Object> values = new HashMap<>();
        values.put("cause", cause);
        values.put("interactionPoint", interactionPoint);
        return SpongeEventFactoryUtils.createEventImpl(InteractEvent.class, values);
    }

    /**
     * AUTOMATICALLY GENERATED, DO NOT EDIT.
     * Creates a new instance of
     * {@link org.spongepowered.api.event.action.LightningEvent.Post}.
     * 
     * @param cause The cause
     * @return A new post lightning event
     */
    public static LightningEvent.Post createLightningEventPost(Cause cause) {
        HashMap<String, Object> values = new HashMap<>();
        values.put("cause", cause);
        return SpongeEventFactoryUtils.createEventImpl(LightningEvent.Post.class, values);
    }

    /**
     * AUTOMATICALLY GENERATED, DO NOT EDIT.
     * Creates a new instance of
     * {@link org.spongepowered.api.event.action.LightningEvent.Pre}.
     * 
     * @param cause The cause
     * @return A new pre lightning event
     */
    public static LightningEvent.Pre createLightningEventPre(Cause cause) {
        HashMap<String, Object> values = new HashMap<>();
        values.put("cause", cause);
        return SpongeEventFactoryUtils.createEventImpl(LightningEvent.Pre.class, values);
    }

    /**
     * AUTOMATICALLY GENERATED, DO NOT EDIT.
     * Creates a new instance of
     * {@link org.spongepowered.api.event.action.LightningEvent.Strike}.
     * 
     * @param cause The cause
     * @param entities The entities
     * @param targetWorld The target world
     * @param transactions The transactions
     * @return A new strike lightning event
     */
    public static LightningEvent.Strike createLightningEventStrike(Cause cause, List<Entity> entities, World targetWorld, List<Transaction<BlockSnapshot>> transactions) {
        HashMap<String, Object> values = new HashMap<>();
        values.put("cause", cause);
        values.put("entities", entities);
        values.put("targetWorld", targetWorld);
        values.put("transactions", transactions);
        return SpongeEventFactoryUtils.createEventImpl(LightningEvent.Strike.class, values);
    }

    /**
     * AUTOMATICALLY GENERATED, DO NOT EDIT.
     * Creates a new instance of
     * {@link org.spongepowered.api.event.action.SleepingEvent.Finish}.
     * 
     * @param cause The cause
     * @param bed The bed
     * @param targetEntity The target entity
     * @return A new finish sleeping event
     */
    public static SleepingEvent.Finish createSleepingEventFinish(Cause cause, BlockSnapshot bed, Entity targetEntity) {
        HashMap<String, Object> values = new HashMap<>();
        values.put("cause", cause);
        values.put("bed", bed);
        values.put("targetEntity", targetEntity);
        return SpongeEventFactoryUtils.createEventImpl(SleepingEvent.Finish.class, values);
    }

    /**
     * AUTOMATICALLY GENERATED, DO NOT EDIT.
     * Creates a new instance of
     * {@link org.spongepowered.api.event.action.SleepingEvent.Post}.
     * 
     * @param cause The cause
     * @param bed The bed
     * @param spawnTransform The spawn transform
     * @param targetEntity The target entity
     * @param spawnSet The spawn set
     * @return A new post sleeping event
     */
    public static SleepingEvent.Post createSleepingEventPost(Cause cause, BlockSnapshot bed, Optional<Transform<World>> spawnTransform, Entity targetEntity, boolean spawnSet) {
        HashMap<String, Object> values = new HashMap<>();
        values.put("cause", cause);
        values.put("bed", bed);
        values.put("spawnTransform", spawnTransform);
        values.put("targetEntity", targetEntity);
        values.put("spawnSet", spawnSet);
        return SpongeEventFactoryUtils.createEventImpl(SleepingEvent.Post.class, values);
    }

    /**
     * AUTOMATICALLY GENERATED, DO NOT EDIT.
     * Creates a new instance of
     * {@link org.spongepowered.api.event.action.SleepingEvent.Pre}.
     * 
     * @param cause The cause
     * @param bed The bed
     * @param targetEntity The target entity
     * @return A new pre sleeping event
     */
    public static SleepingEvent.Pre createSleepingEventPre(Cause cause, BlockSnapshot bed, Entity targetEntity) {
        HashMap<String, Object> values = new HashMap<>();
        values.put("cause", cause);
        values.put("bed", bed);
        values.put("targetEntity", targetEntity);
        return SpongeEventFactoryUtils.createEventImpl(SleepingEvent.Pre.class, values);
    }

    /**
     * AUTOMATICALLY GENERATED, DO NOT EDIT.
     * Creates a new instance of
     * {@link org.spongepowered.api.event.action.SleepingEvent.Tick}.
     * 
     * @param cause The cause
     * @param bed The bed
     * @param targetEntity The target entity
     * @return A new tick sleeping event
     */
    public static SleepingEvent.Tick createSleepingEventTick(Cause cause, BlockSnapshot bed, Entity targetEntity) {
        HashMap<String, Object> values = new HashMap<>();
        values.put("cause", cause);
        values.put("bed", bed);
        values.put("targetEntity", targetEntity);
        return SpongeEventFactoryUtils.createEventImpl(SleepingEvent.Tick.class, values);
    }

    /**
     * AUTOMATICALLY GENERATED, DO NOT EDIT.
     * Creates a new instance of
     * {@link org.spongepowered.api.event.block.ChangeBlockEvent.Break}.
     * 
     * @param cause The cause
     * @param targetWorld The target world
     * @param transactions The transactions
     * @return A new break change block event
     */
    public static ChangeBlockEvent.Break createChangeBlockEventBreak(Cause cause, World targetWorld, List<Transaction<BlockSnapshot>> transactions) {
        HashMap<String, Object> values = new HashMap<>();
        values.put("cause", cause);
        values.put("targetWorld", targetWorld);
        values.put("transactions", transactions);
        return SpongeEventFactoryUtils.createEventImpl(ChangeBlockEvent.Break.class, values);
    }

    /**
     * AUTOMATICALLY GENERATED, DO NOT EDIT.
     * Creates a new instance of
     * {@link org.spongepowered.api.event.block.ChangeBlockEvent.Decay}.
     * 
     * @param cause The cause
     * @param targetWorld The target world
     * @param transactions The transactions
     * @return A new decay change block event
     */
    public static ChangeBlockEvent.Decay createChangeBlockEventDecay(Cause cause, World targetWorld, List<Transaction<BlockSnapshot>> transactions) {
        HashMap<String, Object> values = new HashMap<>();
        values.put("cause", cause);
        values.put("targetWorld", targetWorld);
        values.put("transactions", transactions);
        return SpongeEventFactoryUtils.createEventImpl(ChangeBlockEvent.Decay.class, values);
    }

    /**
     * AUTOMATICALLY GENERATED, DO NOT EDIT.
     * Creates a new instance of
     * {@link org.spongepowered.api.event.block.ChangeBlockEvent.Grow}.
     * 
     * @param cause The cause
     * @param targetWorld The target world
     * @param transactions The transactions
     * @return A new grow change block event
     */
    public static ChangeBlockEvent.Grow createChangeBlockEventGrow(Cause cause, World targetWorld, List<Transaction<BlockSnapshot>> transactions) {
        HashMap<String, Object> values = new HashMap<>();
        values.put("cause", cause);
        values.put("targetWorld", targetWorld);
        values.put("transactions", transactions);
        return SpongeEventFactoryUtils.createEventImpl(ChangeBlockEvent.Grow.class, values);
    }

    /**
     * AUTOMATICALLY GENERATED, DO NOT EDIT.
     * Creates a new instance of
     * {@link org.spongepowered.api.event.block.ChangeBlockEvent.Modify}.
     * 
     * @param cause The cause
     * @param targetWorld The target world
     * @param transactions The transactions
     * @return A new modify change block event
     */
    public static ChangeBlockEvent.Modify createChangeBlockEventModify(Cause cause, World targetWorld, List<Transaction<BlockSnapshot>> transactions) {
        HashMap<String, Object> values = new HashMap<>();
        values.put("cause", cause);
        values.put("targetWorld", targetWorld);
        values.put("transactions", transactions);
        return SpongeEventFactoryUtils.createEventImpl(ChangeBlockEvent.Modify.class, values);
    }

    /**
     * AUTOMATICALLY GENERATED, DO NOT EDIT.
     * Creates a new instance of
     * {@link org.spongepowered.api.event.block.ChangeBlockEvent.Place}.
     * 
     * @param cause The cause
     * @param targetWorld The target world
     * @param transactions The transactions
     * @return A new place change block event
     */
    public static ChangeBlockEvent.Place createChangeBlockEventPlace(Cause cause, World targetWorld, List<Transaction<BlockSnapshot>> transactions) {
        HashMap<String, Object> values = new HashMap<>();
        values.put("cause", cause);
        values.put("targetWorld", targetWorld);
        values.put("transactions", transactions);
        return SpongeEventFactoryUtils.createEventImpl(ChangeBlockEvent.Place.class, values);
    }

    /**
     * AUTOMATICALLY GENERATED, DO NOT EDIT.
     * Creates a new instance of
     * {@link org.spongepowered.api.event.block.ChangeBlockEvent.Post}.
     * 
     * @param cause The cause
     * @param targetWorld The target world
     * @param transactions The transactions
     * @return A new post change block event
     */
    public static ChangeBlockEvent.Post createChangeBlockEventPost(Cause cause, World targetWorld, List<Transaction<BlockSnapshot>> transactions) {
        HashMap<String, Object> values = new HashMap<>();
        values.put("cause", cause);
        values.put("targetWorld", targetWorld);
        values.put("transactions", transactions);
        return SpongeEventFactoryUtils.createEventImpl(ChangeBlockEvent.Post.class, values);
    }

    /**
     * AUTOMATICALLY GENERATED, DO NOT EDIT.
     * Creates a new instance of
     * {@link org.spongepowered.api.event.block.CollideBlockEvent}.
     * 
     * @param cause The cause
     * @param targetBlock The target block
     * @param targetLocation The target location
     * @param targetSide The target side
     * @return A new collide block event
     */
    public static CollideBlockEvent createCollideBlockEvent(Cause cause, BlockState targetBlock, Location<World> targetLocation, Direction targetSide) {
        HashMap<String, Object> values = new HashMap<>();
        values.put("cause", cause);
        values.put("targetBlock", targetBlock);
        values.put("targetLocation", targetLocation);
        values.put("targetSide", targetSide);
        return SpongeEventFactoryUtils.createEventImpl(CollideBlockEvent.class, values);
    }

    /**
     * AUTOMATICALLY GENERATED, DO NOT EDIT.
     * Creates a new instance of
     * {@link org.spongepowered.api.event.block.CollideBlockEvent.Impact}.
     * 
     * @param cause The cause
     * @param impactPoint The impact point
     * @param targetBlock The target block
     * @param targetLocation The target location
     * @param targetSide The target side
     * @return A new impact collide block event
     */
    public static CollideBlockEvent.Impact createCollideBlockEventImpact(Cause cause, Location<World> impactPoint, BlockState targetBlock, Location<World> targetLocation, Direction targetSide) {
        HashMap<String, Object> values = new HashMap<>();
        values.put("cause", cause);
        values.put("impactPoint", impactPoint);
        values.put("targetBlock", targetBlock);
        values.put("targetLocation", targetLocation);
        values.put("targetSide", targetSide);
        return SpongeEventFactoryUtils.createEventImpl(CollideBlockEvent.Impact.class, values);
    }

    /**
     * AUTOMATICALLY GENERATED, DO NOT EDIT.
     * Creates a new instance of
     * {@link org.spongepowered.api.event.block.InteractBlockEvent.Primary.MainHand}.
     * 
     * @param cause The cause
     * @param interactionPoint The interaction point
     * @param targetBlock The target block
     * @param targetSide The target side
     * @return A new main hand primary interact block event
     */
    public static InteractBlockEvent.Primary.MainHand createInteractBlockEventPrimaryMainHand(Cause cause, Optional<Vector3d> interactionPoint, BlockSnapshot targetBlock, Direction targetSide) {
        HashMap<String, Object> values = new HashMap<>();
        values.put("cause", cause);
        values.put("interactionPoint", interactionPoint);
        values.put("targetBlock", targetBlock);
        values.put("targetSide", targetSide);
        return SpongeEventFactoryUtils.createEventImpl(InteractBlockEvent.Primary.MainHand.class, values);
    }

    /**
     * AUTOMATICALLY GENERATED, DO NOT EDIT.
     * Creates a new instance of
     * {@link org.spongepowered.api.event.block.InteractBlockEvent.Primary.OffHand}.
     * 
     * @param cause The cause
     * @param interactionPoint The interaction point
     * @param targetBlock The target block
     * @param targetSide The target side
     * @return A new off hand primary interact block event
     */
    public static InteractBlockEvent.Primary.OffHand createInteractBlockEventPrimaryOffHand(Cause cause, Optional<Vector3d> interactionPoint, BlockSnapshot targetBlock, Direction targetSide) {
        HashMap<String, Object> values = new HashMap<>();
        values.put("cause", cause);
        values.put("interactionPoint", interactionPoint);
        values.put("targetBlock", targetBlock);
        values.put("targetSide", targetSide);
        return SpongeEventFactoryUtils.createEventImpl(InteractBlockEvent.Primary.OffHand.class, values);
    }

    /**
     * AUTOMATICALLY GENERATED, DO NOT EDIT.
     * Creates a new instance of
     * {@link org.spongepowered.api.event.block.InteractBlockEvent.Secondary.MainHand}.
     * 
     * @param cause The cause
     * @param originalUseBlockResult The original use block result
     * @param useBlockResult The use block result
     * @param originalUseItemResult The original use item result
     * @param useItemResult The use item result
     * @param interactionPoint The interaction point
     * @param targetBlock The target block
     * @param targetSide The target side
     * @return A new main hand secondary interact block event
     */
    public static InteractBlockEvent.Secondary.MainHand createInteractBlockEventSecondaryMainHand(Cause cause, Tristate originalUseBlockResult, Tristate useBlockResult, Tristate originalUseItemResult, Tristate useItemResult, Optional<Vector3d> interactionPoint, BlockSnapshot targetBlock, Direction targetSide) {
        HashMap<String, Object> values = new HashMap<>();
        values.put("cause", cause);
        values.put("originalUseBlockResult", originalUseBlockResult);
        values.put("useBlockResult", useBlockResult);
        values.put("originalUseItemResult", originalUseItemResult);
        values.put("useItemResult", useItemResult);
        values.put("interactionPoint", interactionPoint);
        values.put("targetBlock", targetBlock);
        values.put("targetSide", targetSide);
        return SpongeEventFactoryUtils.createEventImpl(InteractBlockEvent.Secondary.MainHand.class, values);
    }

    /**
     * AUTOMATICALLY GENERATED, DO NOT EDIT.
     * Creates a new instance of
     * {@link org.spongepowered.api.event.block.InteractBlockEvent.Secondary.OffHand}.
     * 
     * @param cause The cause
     * @param originalUseBlockResult The original use block result
     * @param useBlockResult The use block result
     * @param originalUseItemResult The original use item result
     * @param useItemResult The use item result
     * @param interactionPoint The interaction point
     * @param targetBlock The target block
     * @param targetSide The target side
     * @return A new off hand secondary interact block event
     */
    public static InteractBlockEvent.Secondary.OffHand createInteractBlockEventSecondaryOffHand(Cause cause, Tristate originalUseBlockResult, Tristate useBlockResult, Tristate originalUseItemResult, Tristate useItemResult, Optional<Vector3d> interactionPoint, BlockSnapshot targetBlock, Direction targetSide) {
        HashMap<String, Object> values = new HashMap<>();
        values.put("cause", cause);
        values.put("originalUseBlockResult", originalUseBlockResult);
        values.put("useBlockResult", useBlockResult);
        values.put("originalUseItemResult", originalUseItemResult);
        values.put("useItemResult", useItemResult);
        values.put("interactionPoint", interactionPoint);
        values.put("targetBlock", targetBlock);
        values.put("targetSide", targetSide);
        return SpongeEventFactoryUtils.createEventImpl(InteractBlockEvent.Secondary.OffHand.class, values);
    }

    /**
     * AUTOMATICALLY GENERATED, DO NOT EDIT.
     * Creates a new instance of
     * {@link org.spongepowered.api.event.block.NotifyNeighborBlockEvent}.
     * 
     * @param cause The cause
     * @param originalNeighbors The original neighbors
     * @param neighbors The neighbors
     * @return A new notify neighbor block event
     */
    public static NotifyNeighborBlockEvent createNotifyNeighborBlockEvent(Cause cause, Map<Direction, BlockState> originalNeighbors, Map<Direction, BlockState> neighbors) {
        HashMap<String, Object> values = new HashMap<>();
        values.put("cause", cause);
        values.put("originalNeighbors", originalNeighbors);
        values.put("neighbors", neighbors);
        return SpongeEventFactoryUtils.createEventImpl(NotifyNeighborBlockEvent.class, values);
    }

    /**
     * AUTOMATICALLY GENERATED, DO NOT EDIT.
     * Creates a new instance of
     * {@link org.spongepowered.api.event.block.TargetBlockEvent}.
     * 
     * @param cause The cause
     * @param targetBlock The target block
     * @return A new target block event
     */
    public static TargetBlockEvent createTargetBlockEvent(Cause cause, BlockSnapshot targetBlock) {
        HashMap<String, Object> values = new HashMap<>();
        values.put("cause", cause);
        values.put("targetBlock", targetBlock);
        return SpongeEventFactoryUtils.createEventImpl(TargetBlockEvent.class, values);
    }

    /**
     * AUTOMATICALLY GENERATED, DO NOT EDIT.
     * Creates a new instance of
     * {@link org.spongepowered.api.event.block.TickBlockEvent}.
     * 
     * @param cause The cause
     * @param targetBlock The target block
     * @return A new tick block event
     */
    public static TickBlockEvent createTickBlockEvent(Cause cause, BlockSnapshot targetBlock) {
        HashMap<String, Object> values = new HashMap<>();
        values.put("cause", cause);
        values.put("targetBlock", targetBlock);
        return SpongeEventFactoryUtils.createEventImpl(TickBlockEvent.class, values);
    }

    /**
     * AUTOMATICALLY GENERATED, DO NOT EDIT.
     * Creates a new instance of
     * {@link org.spongepowered.api.event.block.tileentity.BrewingEvent.Finish}.
     * 
     * @param cause The cause
     * @param brewedItemStacks The brewed item stacks
     * @param ingredient The ingredient
     * @param targetTile The target tile
     * @return A new finish brewing event
     */
    public static BrewingEvent.Finish createBrewingEventFinish(Cause cause, List<ItemStackSnapshot> brewedItemStacks, ItemStackSnapshot ingredient, BrewingStand targetTile) {
        HashMap<String, Object> values = new HashMap<>();
        values.put("cause", cause);
        values.put("brewedItemStacks", brewedItemStacks);
        values.put("ingredient", ingredient);
        values.put("targetTile", targetTile);
        return SpongeEventFactoryUtils.createEventImpl(BrewingEvent.Finish.class, values);
    }

    /**
     * AUTOMATICALLY GENERATED, DO NOT EDIT.
     * Creates a new instance of
     * {@link org.spongepowered.api.event.block.tileentity.BrewingEvent.Interrupt}.
     * 
     * @param cause The cause
     * @param brewedItemStacks The brewed item stacks
     * @param ingredient The ingredient
     * @param targetTile The target tile
     * @return A new interrupt brewing event
     */
    public static BrewingEvent.Interrupt createBrewingEventInterrupt(Cause cause, List<ItemStackSnapshot> brewedItemStacks, ItemStackSnapshot ingredient, BrewingStand targetTile) {
        HashMap<String, Object> values = new HashMap<>();
        values.put("cause", cause);
        values.put("brewedItemStacks", brewedItemStacks);
        values.put("ingredient", ingredient);
        values.put("targetTile", targetTile);
        return SpongeEventFactoryUtils.createEventImpl(BrewingEvent.Interrupt.class, values);
    }

    /**
     * AUTOMATICALLY GENERATED, DO NOT EDIT.
     * Creates a new instance of
     * {@link org.spongepowered.api.event.block.tileentity.BrewingEvent.Start}.
     * 
     * @param cause The cause
     * @param ingredient The ingredient
     * @param targetTile The target tile
     * @param transactions The transactions
     * @return A new start brewing event
     */
    public static BrewingEvent.Start createBrewingEventStart(Cause cause, ItemStackSnapshot ingredient, BrewingStand targetTile, List<? extends Transaction<ItemStackSnapshot>> transactions) {
        HashMap<String, Object> values = new HashMap<>();
        values.put("cause", cause);
        values.put("ingredient", ingredient);
        values.put("targetTile", targetTile);
        values.put("transactions", transactions);
        return SpongeEventFactoryUtils.createEventImpl(BrewingEvent.Start.class, values);
    }

    /**
     * AUTOMATICALLY GENERATED, DO NOT EDIT.
     * Creates a new instance of
     * {@link org.spongepowered.api.event.block.tileentity.BrewingEvent.Tick}.
     * 
     * @param cause The cause
     * @param ingredient The ingredient
     * @param targetTile The target tile
     * @param transactions The transactions
     * @return A new tick brewing event
     */
    public static BrewingEvent.Tick createBrewingEventTick(Cause cause, ItemStackSnapshot ingredient, BrewingStand targetTile, List<? extends Transaction<ItemStackSnapshot>> transactions) {
        HashMap<String, Object> values = new HashMap<>();
        values.put("cause", cause);
        values.put("ingredient", ingredient);
        values.put("targetTile", targetTile);
        values.put("transactions", transactions);
        return SpongeEventFactoryUtils.createEventImpl(BrewingEvent.Tick.class, values);
    }

    /**
     * AUTOMATICALLY GENERATED, DO NOT EDIT.
     * Creates a new instance of
     * {@link org.spongepowered.api.event.block.tileentity.ChangeSignEvent}.
     * 
     * @param cause The cause
     * @param originalText The original text
     * @param text The text
     * @param targetTile The target tile
     * @return A new change sign event
     */
    public static ChangeSignEvent createChangeSignEvent(Cause cause, ImmutableSignData originalText, SignData text, Sign targetTile) {
        HashMap<String, Object> values = new HashMap<>();
        values.put("cause", cause);
        values.put("originalText", originalText);
        values.put("text", text);
        values.put("targetTile", targetTile);
        return SpongeEventFactoryUtils.createEventImpl(ChangeSignEvent.class, values);
    }

    /**
     * AUTOMATICALLY GENERATED, DO NOT EDIT.
     * Creates a new instance of
     * {@link org.spongepowered.api.event.block.tileentity.SmeltEvent.ConsumeFuel}.
     * 
     * @param cause The cause
     * @param fuel The fuel
     * @param targetTile The target tile
     * @param transactions The transactions
     * @return A new consume fuel smelt event
     */
    public static SmeltEvent.ConsumeFuel createSmeltEventConsumeFuel(Cause cause, ItemStackSnapshot fuel, Furnace targetTile, List<? extends Transaction<ItemStackSnapshot>> transactions) {
        HashMap<String, Object> values = new HashMap<>();
        values.put("cause", cause);
        values.put("fuel", fuel);
        values.put("targetTile", targetTile);
        values.put("transactions", transactions);
        return SpongeEventFactoryUtils.createEventImpl(SmeltEvent.ConsumeFuel.class, values);
    }

    /**
     * AUTOMATICALLY GENERATED, DO NOT EDIT.
     * Creates a new instance of
     * {@link org.spongepowered.api.event.block.tileentity.SmeltEvent.Finish}.
     * 
     * @param cause The cause
     * @param fuel The fuel
     * @param smeltedItems The smelted items
     * @param targetTile The target tile
     * @return A new finish smelt event
     */
    public static SmeltEvent.Finish createSmeltEventFinish(Cause cause, ItemStackSnapshot fuel, List<ItemStackSnapshot> smeltedItems, Furnace targetTile) {
        HashMap<String, Object> values = new HashMap<>();
        values.put("cause", cause);
        values.put("fuel", fuel);
        values.put("smeltedItems", smeltedItems);
        values.put("targetTile", targetTile);
        return SpongeEventFactoryUtils.createEventImpl(SmeltEvent.Finish.class, values);
    }

    /**
     * AUTOMATICALLY GENERATED, DO NOT EDIT.
     * Creates a new instance of
     * {@link org.spongepowered.api.event.block.tileentity.SmeltEvent.Interrupt}.
     * 
     * @param cause The cause
     * @param fuel The fuel
     * @param smeltedItems The smelted items
     * @param targetTile The target tile
     * @return A new interrupt smelt event
     */
    public static SmeltEvent.Interrupt createSmeltEventInterrupt(Cause cause, ItemStackSnapshot fuel, List<ItemStackSnapshot> smeltedItems, Furnace targetTile) {
        HashMap<String, Object> values = new HashMap<>();
        values.put("cause", cause);
        values.put("fuel", fuel);
        values.put("smeltedItems", smeltedItems);
        values.put("targetTile", targetTile);
        return SpongeEventFactoryUtils.createEventImpl(SmeltEvent.Interrupt.class, values);
    }

    /**
     * AUTOMATICALLY GENERATED, DO NOT EDIT.
     * Creates a new instance of
     * {@link org.spongepowered.api.event.block.tileentity.SmeltEvent.Start}.
     * 
     * @param cause The cause
     * @param fuel The fuel
     * @param targetTile The target tile
     * @param transactions The transactions
     * @return A new start smelt event
     */
    public static SmeltEvent.Start createSmeltEventStart(Cause cause, ItemStackSnapshot fuel, Furnace targetTile, List<? extends Transaction<ItemStackSnapshot>> transactions) {
        HashMap<String, Object> values = new HashMap<>();
        values.put("cause", cause);
        values.put("fuel", fuel);
        values.put("targetTile", targetTile);
        values.put("transactions", transactions);
        return SpongeEventFactoryUtils.createEventImpl(SmeltEvent.Start.class, values);
    }

    /**
     * AUTOMATICALLY GENERATED, DO NOT EDIT.
     * Creates a new instance of
     * {@link org.spongepowered.api.event.block.tileentity.SmeltEvent.Tick}.
     * 
     * @param cause The cause
     * @param fuel The fuel
     * @param targetTile The target tile
     * @param transactions The transactions
     * @return A new tick smelt event
     */
    public static SmeltEvent.Tick createSmeltEventTick(Cause cause, ItemStackSnapshot fuel, Furnace targetTile, List<? extends Transaction<ItemStackSnapshot>> transactions) {
        HashMap<String, Object> values = new HashMap<>();
        values.put("cause", cause);
        values.put("fuel", fuel);
        values.put("targetTile", targetTile);
        values.put("transactions", transactions);
        return SpongeEventFactoryUtils.createEventImpl(SmeltEvent.Tick.class, values);
    }

    /**
     * AUTOMATICALLY GENERATED, DO NOT EDIT.
     * Creates a new instance of
     * {@link org.spongepowered.api.event.block.tileentity.TargetTileEntityEvent}.
     * 
     * @param cause The cause
     * @param targetTile The target tile
     * @return A new target tile entity event
     */
    public static TargetTileEntityEvent createTargetTileEntityEvent(Cause cause, TileEntity targetTile) {
        HashMap<String, Object> values = new HashMap<>();
        values.put("cause", cause);
        values.put("targetTile", targetTile);
        return SpongeEventFactoryUtils.createEventImpl(TargetTileEntityEvent.class, values);
    }

    /**
     * AUTOMATICALLY GENERATED, DO NOT EDIT.
     * Creates a new instance of
     * {@link org.spongepowered.api.event.command.SendCommandEvent}.
     * 
     * @param cause The cause
     * @param arguments The arguments
     * @param command The command
     * @param result The result
     * @return A new send command event
     */
    public static SendCommandEvent createSendCommandEvent(Cause cause, String arguments, String command, CommandResult result) {
        HashMap<String, Object> values = new HashMap<>();
        values.put("cause", cause);
        values.put("arguments", arguments);
        values.put("command", command);
        values.put("result", result);
        return SpongeEventFactoryUtils.createEventImpl(SendCommandEvent.class, values);
    }

    /**
     * AUTOMATICALLY GENERATED, DO NOT EDIT.
     * Creates a new instance of
     * {@link org.spongepowered.api.event.command.TabCompleteEvent.Chat}.
     * 
     * @param cause The cause
     * @param originalTabCompletions The original tab completions
     * @param tabCompletions The tab completions
     * @param rawMessage The raw message
     * @return A new chat tab complete event
     */
    public static TabCompleteEvent.Chat createTabCompleteEventChat(Cause cause, List<String> originalTabCompletions, List<String> tabCompletions, String rawMessage) {
        HashMap<String, Object> values = new HashMap<>();
        values.put("cause", cause);
        values.put("originalTabCompletions", originalTabCompletions);
        values.put("tabCompletions", tabCompletions);
        values.put("rawMessage", rawMessage);
        return SpongeEventFactoryUtils.createEventImpl(TabCompleteEvent.Chat.class, values);
    }

    /**
     * AUTOMATICALLY GENERATED, DO NOT EDIT.
     * Creates a new instance of
     * {@link org.spongepowered.api.event.command.TabCompleteEvent.Command}.
     * 
     * @param cause The cause
     * @param originalTabCompletions The original tab completions
     * @param tabCompletions The tab completions
     * @param arguments The arguments
     * @param command The command
     * @param rawMessage The raw message
     * @return A new command tab complete event
     */
    public static TabCompleteEvent.Command createTabCompleteEventCommand(Cause cause, List<String> originalTabCompletions, List<String> tabCompletions, String arguments, String command, String rawMessage) {
        HashMap<String, Object> values = new HashMap<>();
        values.put("cause", cause);
        values.put("originalTabCompletions", originalTabCompletions);
        values.put("tabCompletions", tabCompletions);
        values.put("arguments", arguments);
        values.put("command", command);
        values.put("rawMessage", rawMessage);
        return SpongeEventFactoryUtils.createEventImpl(TabCompleteEvent.Command.class, values);
    }

    /**
     * AUTOMATICALLY GENERATED, DO NOT EDIT.
     * Creates a new instance of
     * {@link org.spongepowered.api.event.data.ChangeDataHolderEvent.ValueChange}.
     * 
     * @param cause The cause
     * @param originalChanges The original changes
     * @param targetHolder The target holder
     * @return A new value change change data holder event
     */
    public static ChangeDataHolderEvent.ValueChange createChangeDataHolderEventValueChange(Cause cause, DataTransactionResult originalChanges, DataHolder targetHolder) {
        HashMap<String, Object> values = new HashMap<>();
        values.put("cause", cause);
        values.put("originalChanges", originalChanges);
        values.put("targetHolder", targetHolder);
        return SpongeEventFactoryUtils.createEventImpl(ChangeDataHolderEvent.ValueChange.class, values);
    }

    /**
     * AUTOMATICALLY GENERATED, DO NOT EDIT.
     * Creates a new instance of
     * {@link org.spongepowered.api.event.economy.EconomyTransactionEvent}.
     * 
     * @param cause The cause
     * @param transactionResult The transaction result
     * @return A new economy transaction event
     */
    public static EconomyTransactionEvent createEconomyTransactionEvent(Cause cause, TransactionResult transactionResult) {
        HashMap<String, Object> values = new HashMap<>();
        values.put("cause", cause);
        values.put("transactionResult", transactionResult);
        return SpongeEventFactoryUtils.createEventImpl(EconomyTransactionEvent.class, values);
    }

    /**
     * AUTOMATICALLY GENERATED, DO NOT EDIT.
     * Creates a new instance of
     * {@link org.spongepowered.api.event.entity.AffectEntityEvent}.
     * 
     * @param cause The cause
     * @param entities The entities
     * @param targetWorld The target world
     * @return A new affect entity event
     */
    public static AffectEntityEvent createAffectEntityEvent(Cause cause, List<Entity> entities, World targetWorld) {
        HashMap<String, Object> values = new HashMap<>();
        values.put("cause", cause);
        values.put("entities", entities);
        values.put("targetWorld", targetWorld);
        return SpongeEventFactoryUtils.createEventImpl(AffectEntityEvent.class, values);
    }

    /**
     * AUTOMATICALLY GENERATED, DO NOT EDIT.
     * Creates a new instance of
     * {@link org.spongepowered.api.event.entity.AttackEntityEvent}.
     * 
     * @param cause The cause
     * @param originalFunctions The original functions
     * @param targetEntity The target entity
     * @param knockbackModifier The knockback modifier
     * @param originalDamage The original damage
     * @return A new attack entity event
     */
    public static AttackEntityEvent createAttackEntityEvent(Cause cause, List<Tuple<DamageModifier, Function<? super Double, Double>>> originalFunctions, Entity targetEntity, int knockbackModifier, double originalDamage) {
        HashMap<String, Object> values = new HashMap<>();
        values.put("cause", cause);
        values.put("originalFunctions", originalFunctions);
        values.put("targetEntity", targetEntity);
        values.put("knockbackModifier", knockbackModifier);
        values.put("originalDamage", originalDamage);
        return SpongeEventFactoryUtils.createEventImpl(AttackEntityEvent.class, values);
    }

    /**
     * AUTOMATICALLY GENERATED, DO NOT EDIT.
     * Creates a new instance of
     * {@link org.spongepowered.api.event.entity.BreedEntityEvent.Breed}.
     * 
     * @param cause The cause
     * @param interactionPoint The interaction point
     * @param offspringEntity The offspring entity
     * @param targetEntity The target entity
     * @return A new breed breed entity event
     */
    public static BreedEntityEvent.Breed createBreedEntityEventBreed(Cause cause, Optional<Vector3d> interactionPoint, Ageable offspringEntity, Entity targetEntity) {
        HashMap<String, Object> values = new HashMap<>();
        values.put("cause", cause);
        values.put("interactionPoint", interactionPoint);
        values.put("offspringEntity", offspringEntity);
        values.put("targetEntity", targetEntity);
        return SpongeEventFactoryUtils.createEventImpl(BreedEntityEvent.Breed.class, values);
    }

    /**
     * AUTOMATICALLY GENERATED, DO NOT EDIT.
     * Creates a new instance of
     * {@link org.spongepowered.api.event.entity.BreedEntityEvent.FindMate}.
     * 
     * @param cause The cause
     * @param originalResult The original result
     * @param result The result
     * @param interactionPoint The interaction point
     * @param targetEntity The target entity
     * @param hasAllowResult The has allow result
     * @return A new find mate breed entity event
     */
    public static BreedEntityEvent.FindMate createBreedEntityEventFindMate(Cause cause, TristateResult.Result originalResult, TristateResult.Result result, Optional<Vector3d> interactionPoint, Entity targetEntity, boolean hasAllowResult) {
        HashMap<String, Object> values = new HashMap<>();
        values.put("cause", cause);
        values.put("originalResult", originalResult);
        values.put("result", result);
        values.put("interactionPoint", interactionPoint);
        values.put("targetEntity", targetEntity);
        values.put("hasAllowResult", hasAllowResult);
        return SpongeEventFactoryUtils.createEventImpl(BreedEntityEvent.FindMate.class, values);
    }

    /**
     * AUTOMATICALLY GENERATED, DO NOT EDIT.
     * Creates a new instance of
     * {@link org.spongepowered.api.event.entity.ChangeEntityEquipmentEvent}.
     * 
     * @param cause The cause
     * @param originalItemStack The original item stack
     * @param itemStack The item stack
     * @param targetEntity The target entity
     * @param targetInventory The target inventory
     * @return A new change entity equipment event
     */
    public static ChangeEntityEquipmentEvent createChangeEntityEquipmentEvent(Cause cause, Optional<ItemStackSnapshot> originalItemStack, Optional<Transaction<ItemStackSnapshot>> itemStack, Entity targetEntity, Slot targetInventory) {
        HashMap<String, Object> values = new HashMap<>();
        values.put("cause", cause);
        values.put("originalItemStack", originalItemStack);
        values.put("itemStack", itemStack);
        values.put("targetEntity", targetEntity);
        values.put("targetInventory", targetInventory);
        return SpongeEventFactoryUtils.createEventImpl(ChangeEntityEquipmentEvent.class, values);
    }

    /**
     * AUTOMATICALLY GENERATED, DO NOT EDIT.
     * Creates a new instance of
     * {@link org.spongepowered.api.event.entity.ChangeEntityEquipmentEvent.TargetHumanoid}.
     * 
     * @param cause The cause
     * @param originalItemStack The original item stack
     * @param itemStack The item stack
     * @param targetEntity The target entity
     * @param targetInventory The target inventory
     * @return A new target humanoid change entity equipment event
     */
    public static ChangeEntityEquipmentEvent.TargetHumanoid createChangeEntityEquipmentEventTargetHumanoid(Cause cause, Optional<ItemStackSnapshot> originalItemStack, Optional<Transaction<ItemStackSnapshot>> itemStack, Humanoid targetEntity, Slot targetInventory) {
        HashMap<String, Object> values = new HashMap<>();
        values.put("cause", cause);
        values.put("originalItemStack", originalItemStack);
        values.put("itemStack", itemStack);
        values.put("targetEntity", targetEntity);
        values.put("targetInventory", targetInventory);
        return SpongeEventFactoryUtils.createEventImpl(ChangeEntityEquipmentEvent.TargetHumanoid.class, values);
    }

    /**
     * AUTOMATICALLY GENERATED, DO NOT EDIT.
     * Creates a new instance of
     * {@link org.spongepowered.api.event.entity.ChangeEntityEquipmentEvent.TargetLiving}.
     * 
     * @param cause The cause
     * @param originalItemStack The original item stack
     * @param itemStack The item stack
     * @param targetEntity The target entity
     * @param targetInventory The target inventory
     * @return A new target living change entity equipment event
     */
    public static ChangeEntityEquipmentEvent.TargetLiving createChangeEntityEquipmentEventTargetLiving(Cause cause, Optional<ItemStackSnapshot> originalItemStack, Optional<Transaction<ItemStackSnapshot>> itemStack, Living targetEntity, Slot targetInventory) {
        HashMap<String, Object> values = new HashMap<>();
        values.put("cause", cause);
        values.put("originalItemStack", originalItemStack);
        values.put("itemStack", itemStack);
        values.put("targetEntity", targetEntity);
        values.put("targetInventory", targetInventory);
        return SpongeEventFactoryUtils.createEventImpl(ChangeEntityEquipmentEvent.TargetLiving.class, values);
    }

    /**
     * AUTOMATICALLY GENERATED, DO NOT EDIT.
     * Creates a new instance of
     * {@link org.spongepowered.api.event.entity.ChangeEntityEquipmentEvent.TargetPlayer}.
     * 
     * @param cause The cause
     * @param originalItemStack The original item stack
     * @param itemStack The item stack
     * @param targetEntity The target entity
     * @param targetInventory The target inventory
     * @return A new target player change entity equipment event
     */
    public static ChangeEntityEquipmentEvent.TargetPlayer createChangeEntityEquipmentEventTargetPlayer(Cause cause, Optional<ItemStackSnapshot> originalItemStack, Optional<Transaction<ItemStackSnapshot>> itemStack, Player targetEntity, Slot targetInventory) {
        HashMap<String, Object> values = new HashMap<>();
        values.put("cause", cause);
        values.put("originalItemStack", originalItemStack);
        values.put("itemStack", itemStack);
        values.put("targetEntity", targetEntity);
        values.put("targetInventory", targetInventory);
        return SpongeEventFactoryUtils.createEventImpl(ChangeEntityEquipmentEvent.TargetPlayer.class, values);
    }

    /**
     * AUTOMATICALLY GENERATED, DO NOT EDIT.
     * Creates a new instance of
     * {@link org.spongepowered.api.event.entity.ChangeEntityExperienceEvent}.
     * 
     * @param cause The cause
     * @param originalExperience The original experience
     * @param experience The experience
     * @param targetEntity The target entity
     * @return A new change entity experience event
     */
    public static ChangeEntityExperienceEvent createChangeEntityExperienceEvent(Cause cause, int originalExperience, int experience, Entity targetEntity) {
        HashMap<String, Object> values = new HashMap<>();
        values.put("cause", cause);
        values.put("originalExperience", originalExperience);
        values.put("experience", experience);
        values.put("targetEntity", targetEntity);
        return SpongeEventFactoryUtils.createEventImpl(ChangeEntityExperienceEvent.class, values);
    }

    /**
     * AUTOMATICALLY GENERATED, DO NOT EDIT.
     * Creates a new instance of
     * {@link org.spongepowered.api.event.entity.ChangeEntityPotionEffectEvent.Expire}.
     * 
     * @param cause The cause
     * @param currentEffects The current effects
     * @param potionEffect The potion effect
     * @param targetEntity The target entity
     * @return A new expire change entity potion effect event
     */
    public static ChangeEntityPotionEffectEvent.Expire createChangeEntityPotionEffectEventExpire(Cause cause, List<PotionEffect> currentEffects, PotionEffect potionEffect, Entity targetEntity) {
        HashMap<String, Object> values = new HashMap<>();
        values.put("cause", cause);
        values.put("currentEffects", currentEffects);
        values.put("potionEffect", potionEffect);
        values.put("targetEntity", targetEntity);
        return SpongeEventFactoryUtils.createEventImpl(ChangeEntityPotionEffectEvent.Expire.class, values);
    }

    /**
     * AUTOMATICALLY GENERATED, DO NOT EDIT.
     * Creates a new instance of
     * {@link org.spongepowered.api.event.entity.ChangeEntityPotionEffectEvent.Gain}.
     * 
     * @param cause The cause
     * @param currentEffects The current effects
     * @param potionEffect The potion effect
     * @param targetEntity The target entity
     * @return A new gain change entity potion effect event
     */
    public static ChangeEntityPotionEffectEvent.Gain createChangeEntityPotionEffectEventGain(Cause cause, List<PotionEffect> currentEffects, PotionEffect potionEffect, Entity targetEntity) {
        HashMap<String, Object> values = new HashMap<>();
        values.put("cause", cause);
        values.put("currentEffects", currentEffects);
        values.put("potionEffect", potionEffect);
        values.put("targetEntity", targetEntity);
        return SpongeEventFactoryUtils.createEventImpl(ChangeEntityPotionEffectEvent.Gain.class, values);
    }

    /**
     * AUTOMATICALLY GENERATED, DO NOT EDIT.
     * Creates a new instance of
     * {@link org.spongepowered.api.event.entity.ChangeEntityPotionEffectEvent.Remove}.
     * 
     * @param cause The cause
     * @param currentEffects The current effects
     * @param potionEffect The potion effect
     * @param targetEntity The target entity
     * @return A new remove change entity potion effect event
     */
    public static ChangeEntityPotionEffectEvent.Remove createChangeEntityPotionEffectEventRemove(Cause cause, List<PotionEffect> currentEffects, PotionEffect potionEffect, Entity targetEntity) {
        HashMap<String, Object> values = new HashMap<>();
        values.put("cause", cause);
        values.put("currentEffects", currentEffects);
        values.put("potionEffect", potionEffect);
        values.put("targetEntity", targetEntity);
        return SpongeEventFactoryUtils.createEventImpl(ChangeEntityPotionEffectEvent.Remove.class, values);
    }

    /**
     * AUTOMATICALLY GENERATED, DO NOT EDIT.
     * Creates a new instance of
     * {@link org.spongepowered.api.event.entity.CollideEntityEvent}.
     * 
     * @param cause The cause
     * @param entities The entities
     * @param targetWorld The target world
     * @return A new collide entity event
     */
    public static CollideEntityEvent createCollideEntityEvent(Cause cause, List<Entity> entities, World targetWorld) {
        HashMap<String, Object> values = new HashMap<>();
        values.put("cause", cause);
        values.put("entities", entities);
        values.put("targetWorld", targetWorld);
        return SpongeEventFactoryUtils.createEventImpl(CollideEntityEvent.class, values);
    }

    /**
     * AUTOMATICALLY GENERATED, DO NOT EDIT.
     * Creates a new instance of
     * {@link org.spongepowered.api.event.entity.CollideEntityEvent.Impact}.
     * 
     * @param cause The cause
     * @param entities The entities
     * @param impactPoint The impact point
     * @param targetWorld The target world
     * @return A new impact collide entity event
     */
    public static CollideEntityEvent.Impact createCollideEntityEventImpact(Cause cause, List<Entity> entities, Location<World> impactPoint, World targetWorld) {
        HashMap<String, Object> values = new HashMap<>();
        values.put("cause", cause);
        values.put("entities", entities);
        values.put("impactPoint", impactPoint);
        values.put("targetWorld", targetWorld);
        return SpongeEventFactoryUtils.createEventImpl(CollideEntityEvent.Impact.class, values);
    }

    /**
     * AUTOMATICALLY GENERATED, DO NOT EDIT.
     * Creates a new instance of
     * {@link org.spongepowered.api.event.entity.ConstructEntityEvent.Post}.
     * 
     * @param cause The cause
     * @param targetEntity The target entity
     * @param targetType The target type
     * @param transform The transform
     * @return A new post construct entity event
     */
    public static ConstructEntityEvent.Post createConstructEntityEventPost(Cause cause, Entity targetEntity, EntityType targetType, Transform<World> transform) {
        HashMap<String, Object> values = new HashMap<>();
        values.put("cause", cause);
        values.put("targetEntity", targetEntity);
        values.put("targetType", targetType);
        values.put("transform", transform);
        return SpongeEventFactoryUtils.createEventImpl(ConstructEntityEvent.Post.class, values);
    }

    /**
     * AUTOMATICALLY GENERATED, DO NOT EDIT.
     * Creates a new instance of
     * {@link org.spongepowered.api.event.entity.ConstructEntityEvent.Pre}.
     * 
     * @param cause The cause
     * @param targetType The target type
     * @param transform The transform
     * @return A new pre construct entity event
     */
    public static ConstructEntityEvent.Pre createConstructEntityEventPre(Cause cause, EntityType targetType, Transform<World> transform) {
        HashMap<String, Object> values = new HashMap<>();
        values.put("cause", cause);
        values.put("targetType", targetType);
        values.put("transform", transform);
        return SpongeEventFactoryUtils.createEventImpl(ConstructEntityEvent.Pre.class, values);
    }

    /**
     * AUTOMATICALLY GENERATED, DO NOT EDIT.
     * Creates a new instance of
     * {@link org.spongepowered.api.event.entity.DamageEntityEvent}.
     * 
     * @param cause The cause
     * @param originalFunctions The original functions
     * @param targetEntity The target entity
     * @param originalDamage The original damage
     * @return A new damage entity event
     */
    public static DamageEntityEvent createDamageEntityEvent(Cause cause, List<Tuple<DamageModifier, Function<? super Double, Double>>> originalFunctions, Entity targetEntity, double originalDamage) {
        HashMap<String, Object> values = new HashMap<>();
        values.put("cause", cause);
        values.put("originalFunctions", originalFunctions);
        values.put("targetEntity", targetEntity);
        values.put("originalDamage", originalDamage);
        return SpongeEventFactoryUtils.createEventImpl(DamageEntityEvent.class, values);
    }

    /**
     * AUTOMATICALLY GENERATED, DO NOT EDIT.
     * Creates a new instance of
     * {@link org.spongepowered.api.event.entity.DestructEntityEvent}.
     * 
     * @param cause The cause
     * @param originalChannel The original channel
     * @param channel The channel
     * @param formatter The formatter
     * @param targetEntity The target entity
     * @param messageCancelled The message cancelled
     * @return A new destruct entity event
     */
    public static DestructEntityEvent createDestructEntityEvent(Cause cause, MessageChannel originalChannel, Optional<MessageChannel> channel, MessageEvent.MessageFormatter formatter, Entity targetEntity, boolean messageCancelled) {
        HashMap<String, Object> values = new HashMap<>();
        values.put("cause", cause);
        values.put("originalChannel", originalChannel);
        values.put("channel", channel);
        values.put("formatter", formatter);
        values.put("targetEntity", targetEntity);
        values.put("messageCancelled", messageCancelled);
        return SpongeEventFactoryUtils.createEventImpl(DestructEntityEvent.class, values);
    }

    /**
     * AUTOMATICALLY GENERATED, DO NOT EDIT.
     * Creates a new instance of
     * {@link org.spongepowered.api.event.entity.DestructEntityEvent.Death}.
     * 
     * @param cause The cause
     * @param originalChannel The original channel
     * @param channel The channel
     * @param formatter The formatter
     * @param targetEntity The target entity
     * @param messageCancelled The message cancelled
     * @return A new death destruct entity event
     */
    public static DestructEntityEvent.Death createDestructEntityEventDeath(Cause cause, MessageChannel originalChannel, Optional<MessageChannel> channel, MessageEvent.MessageFormatter formatter, Living targetEntity, boolean messageCancelled) {
        HashMap<String, Object> values = new HashMap<>();
        values.put("cause", cause);
        values.put("originalChannel", originalChannel);
        values.put("channel", channel);
        values.put("formatter", formatter);
        values.put("targetEntity", targetEntity);
        values.put("messageCancelled", messageCancelled);
        return SpongeEventFactoryUtils.createEventImpl(DestructEntityEvent.Death.class, values);
    }

    /**
     * AUTOMATICALLY GENERATED, DO NOT EDIT.
     * Creates a new instance of
     * {@link org.spongepowered.api.event.entity.DismountEntityEvent}.
     * 
     * @param cause The cause
     * @param targetEntity The target entity
     * @return A new dismount entity event
     */
    public static DismountEntityEvent createDismountEntityEvent(Cause cause, Entity targetEntity) {
        HashMap<String, Object> values = new HashMap<>();
        values.put("cause", cause);
        values.put("targetEntity", targetEntity);
        return SpongeEventFactoryUtils.createEventImpl(DismountEntityEvent.class, values);
    }

    /**
     * AUTOMATICALLY GENERATED, DO NOT EDIT.
     * Creates a new instance of
     * {@link org.spongepowered.api.event.entity.ExpireEntityEvent.TargetItem}.
     * 
     * @param cause The cause
     * @param targetEntity The target entity
     * @return A new target item expire entity event
     */
    public static ExpireEntityEvent.TargetItem createExpireEntityEventTargetItem(Cause cause, Item targetEntity) {
        HashMap<String, Object> values = new HashMap<>();
        values.put("cause", cause);
        values.put("targetEntity", targetEntity);
        return SpongeEventFactoryUtils.createEventImpl(ExpireEntityEvent.TargetItem.class, values);
    }

    /**
     * AUTOMATICALLY GENERATED, DO NOT EDIT.
     * Creates a new instance of
     * {@link org.spongepowered.api.event.entity.HarvestEntityEvent.TargetHumanoid}.
     * 
     * @param cause The cause
     * @param originalExperience The original experience
     * @param experience The experience
     * @param targetEntity The target entity
     * @return A new target humanoid harvest entity event
     */
    public static HarvestEntityEvent.TargetHumanoid createHarvestEntityEventTargetHumanoid(Cause cause, int originalExperience, int experience, Humanoid targetEntity) {
        HashMap<String, Object> values = new HashMap<>();
        values.put("cause", cause);
        values.put("originalExperience", originalExperience);
        values.put("experience", experience);
        values.put("targetEntity", targetEntity);
        return SpongeEventFactoryUtils.createEventImpl(HarvestEntityEvent.TargetHumanoid.class, values);
    }

    /**
     * AUTOMATICALLY GENERATED, DO NOT EDIT.
     * Creates a new instance of
     * {@link org.spongepowered.api.event.entity.HarvestEntityEvent.TargetLiving}.
     * 
     * @param cause The cause
     * @param originalExperience The original experience
     * @param experience The experience
     * @param targetEntity The target entity
     * @return A new target living harvest entity event
     */
    public static HarvestEntityEvent.TargetLiving createHarvestEntityEventTargetLiving(Cause cause, int originalExperience, int experience, Living targetEntity) {
        HashMap<String, Object> values = new HashMap<>();
        values.put("cause", cause);
        values.put("originalExperience", originalExperience);
        values.put("experience", experience);
        values.put("targetEntity", targetEntity);
        return SpongeEventFactoryUtils.createEventImpl(HarvestEntityEvent.TargetLiving.class, values);
    }

    /**
     * AUTOMATICALLY GENERATED, DO NOT EDIT.
     * Creates a new instance of
     * {@link org.spongepowered.api.event.entity.HarvestEntityEvent.TargetPlayer}.
     * 
     * @param cause The cause
     * @param originalExperience The original experience
     * @param experience The experience
     * @param targetEntity The target entity
     * @param keepsInventory The keeps inventory
     * @param keepsLevel The keeps level
     * @param level The level
     * @return A new target player harvest entity event
     */
    public static HarvestEntityEvent.TargetPlayer createHarvestEntityEventTargetPlayer(Cause cause, int originalExperience, int experience, Player targetEntity, boolean keepsInventory, boolean keepsLevel, int level) {
        HashMap<String, Object> values = new HashMap<>();
        values.put("cause", cause);
        values.put("originalExperience", originalExperience);
        values.put("experience", experience);
        values.put("targetEntity", targetEntity);
        values.put("keepsInventory", keepsInventory);
        values.put("keepsLevel", keepsLevel);
        values.put("level", level);
        return SpongeEventFactoryUtils.createEventImpl(HarvestEntityEvent.TargetPlayer.class, values);
    }

    /**
     * AUTOMATICALLY GENERATED, DO NOT EDIT.
     * Creates a new instance of
     * {@link org.spongepowered.api.event.entity.HealEntityEvent}.
     * 
     * @param cause The cause
     * @param originalFunctions The original functions
     * @param targetEntity The target entity
     * @param originalHealAmount The original heal amount
     * @return A new heal entity event
     */
    public static HealEntityEvent createHealEntityEvent(Cause cause, List<Tuple<HealthModifier, Function<? super Double, Double>>> originalFunctions, Entity targetEntity, double originalHealAmount) {
        HashMap<String, Object> values = new HashMap<>();
        values.put("cause", cause);
        values.put("originalFunctions", originalFunctions);
        values.put("targetEntity", targetEntity);
        values.put("originalHealAmount", originalHealAmount);
        return SpongeEventFactoryUtils.createEventImpl(HealEntityEvent.class, values);
    }

    /**
     * AUTOMATICALLY GENERATED, DO NOT EDIT.
     * Creates a new instance of
     * {@link org.spongepowered.api.event.entity.IgniteEntityEvent}.
     * 
     * @param cause The cause
     * @param originalFireTicks The original fire ticks
     * @param fireTicks The fire ticks
     * @param targetEntity The target entity
     * @return A new ignite entity event
     */
    public static IgniteEntityEvent createIgniteEntityEvent(Cause cause, int originalFireTicks, int fireTicks, Entity targetEntity) {
        HashMap<String, Object> values = new HashMap<>();
        values.put("cause", cause);
        values.put("originalFireTicks", originalFireTicks);
        values.put("fireTicks", fireTicks);
        values.put("targetEntity", targetEntity);
        return SpongeEventFactoryUtils.createEventImpl(IgniteEntityEvent.class, values);
    }

    /**
     * AUTOMATICALLY GENERATED, DO NOT EDIT.
     * Creates a new instance of
     * {@link org.spongepowered.api.event.entity.InteractEntityEvent.Primary.MainHand}.
     * 
     * @param cause The cause
     * @param interactionPoint The interaction point
     * @param targetEntity The target entity
     * @return A new main hand primary interact entity event
     */
    public static InteractEntityEvent.Primary.MainHand createInteractEntityEventPrimaryMainHand(Cause cause, Optional<Vector3d> interactionPoint, Entity targetEntity) {
        HashMap<String, Object> values = new HashMap<>();
        values.put("cause", cause);
        values.put("interactionPoint", interactionPoint);
        values.put("targetEntity", targetEntity);
        return SpongeEventFactoryUtils.createEventImpl(InteractEntityEvent.Primary.MainHand.class, values);
    }

    /**
     * AUTOMATICALLY GENERATED, DO NOT EDIT.
     * Creates a new instance of
     * {@link org.spongepowered.api.event.entity.InteractEntityEvent.Primary.OffHand}.
     * 
     * @param cause The cause
     * @param interactionPoint The interaction point
     * @param targetEntity The target entity
     * @return A new off hand primary interact entity event
     */
    public static InteractEntityEvent.Primary.OffHand createInteractEntityEventPrimaryOffHand(Cause cause, Optional<Vector3d> interactionPoint, Entity targetEntity) {
        HashMap<String, Object> values = new HashMap<>();
        values.put("cause", cause);
        values.put("interactionPoint", interactionPoint);
        values.put("targetEntity", targetEntity);
        return SpongeEventFactoryUtils.createEventImpl(InteractEntityEvent.Primary.OffHand.class, values);
    }

    /**
     * AUTOMATICALLY GENERATED, DO NOT EDIT.
     * Creates a new instance of
     * {@link org.spongepowered.api.event.entity.InteractEntityEvent.Secondary.MainHand}.
     * 
     * @param cause The cause
     * @param interactionPoint The interaction point
     * @param targetEntity The target entity
<<<<<<< HEAD
     * @return A new main hand secondary interact entity event
     */
    public static InteractEntityEvent.Secondary.MainHand createInteractEntityEventSecondaryMainHand(Cause cause, Optional<Vector3d> interactionPoint, Entity targetEntity) {
=======
     * @return A new teleport displace entity event
     */
    public static DisplaceEntityEvent.Teleport createDisplaceEntityEventTeleport(Cause cause, Transform<World> fromTransform, Transform<World> toTransform, Entity targetEntity) {
>>>>>>> 29eeb92d
        HashMap<String, Object> values = new HashMap<>();
        values.put("cause", cause);
        values.put("interactionPoint", interactionPoint);
        values.put("targetEntity", targetEntity);
<<<<<<< HEAD
        return SpongeEventFactoryUtils.createEventImpl(InteractEntityEvent.Secondary.MainHand.class, values);
=======
        return SpongeEventFactoryUtils.createEventImpl(DisplaceEntityEvent.Teleport.class, values);
>>>>>>> 29eeb92d
    }

    /**
     * AUTOMATICALLY GENERATED, DO NOT EDIT.
     * Creates a new instance of
<<<<<<< HEAD
     * {@link org.spongepowered.api.event.entity.InteractEntityEvent.Secondary.OffHand}.
     * 
     * @param cause The cause
     * @param interactionPoint The interaction point
     * @param targetEntity The target entity
     * @return A new off hand secondary interact entity event
     */
    public static InteractEntityEvent.Secondary.OffHand createInteractEntityEventSecondaryOffHand(Cause cause, Optional<Vector3d> interactionPoint, Entity targetEntity) {
        HashMap<String, Object> values = new HashMap<>();
        values.put("cause", cause);
        values.put("interactionPoint", interactionPoint);
        values.put("targetEntity", targetEntity);
        return SpongeEventFactoryUtils.createEventImpl(InteractEntityEvent.Secondary.OffHand.class, values);
    }

    /**
     * AUTOMATICALLY GENERATED, DO NOT EDIT.
     * Creates a new instance of
     * {@link org.spongepowered.api.event.entity.LeashEntityEvent}.
     * 
     * @param cause The cause
     * @param targetEntity The target entity
     * @return A new leash entity event
     */
    public static LeashEntityEvent createLeashEntityEvent(Cause cause, Entity targetEntity) {
        HashMap<String, Object> values = new HashMap<>();
        values.put("cause", cause);
        values.put("targetEntity", targetEntity);
        return SpongeEventFactoryUtils.createEventImpl(LeashEntityEvent.class, values);
    }

    /**
     * AUTOMATICALLY GENERATED, DO NOT EDIT.
     * Creates a new instance of
     * {@link org.spongepowered.api.event.entity.MountEntityEvent}.
     * 
     * @param cause The cause
     * @param targetEntity The target entity
     * @return A new mount entity event
     */
    public static MountEntityEvent createMountEntityEvent(Cause cause, Entity targetEntity) {
        HashMap<String, Object> values = new HashMap<>();
        values.put("cause", cause);
        values.put("targetEntity", targetEntity);
        return SpongeEventFactoryUtils.createEventImpl(MountEntityEvent.class, values);
=======
     * {@link org.spongepowered.api.event.entity.DisplaceEntityEvent.Teleport.Portal}.
     * 
     * @param cause The cause
     * @param fromTransform The from transform
     * @param toTransform The to transform
     * @param portalAgent The portal agent
     * @param targetEntity The target entity
     * @param usePortalAgent The use portal agent
     * @return A new portal teleport displace entity event
     */
    public static DisplaceEntityEvent.Teleport.Portal createDisplaceEntityEventTeleportPortal(Cause cause, Transform<World> fromTransform, Transform<World> toTransform, PortalAgent portalAgent, Entity targetEntity, boolean usePortalAgent) {
        HashMap<String, Object> values = new HashMap<>();
        values.put("cause", cause);
        values.put("fromTransform", fromTransform);
        values.put("toTransform", toTransform);
        values.put("portalAgent", portalAgent);
        values.put("targetEntity", targetEntity);
        values.put("usePortalAgent", usePortalAgent);
        return SpongeEventFactoryUtils.createEventImpl(DisplaceEntityEvent.Teleport.Portal.class, values);
>>>>>>> 29eeb92d
    }

    /**
     * AUTOMATICALLY GENERATED, DO NOT EDIT.
     * Creates a new instance of
     * {@link org.spongepowered.api.event.entity.MoveEntityEvent.Position}.
     * 
     * @param cause The cause
     * @param originalToPosition The original to position
     * @param toPosition The to position
     * @param fromPosition The from position
     * @param targetEntity The target entity
     * @return A new position move entity event
     */
    public static MoveEntityEvent.Position createMoveEntityEventPosition(Cause cause, Vector3d originalToPosition, Vector3d toPosition, Vector3d fromPosition, Entity targetEntity) {
        HashMap<String, Object> values = new HashMap<>();
        values.put("cause", cause);
        values.put("originalToPosition", originalToPosition);
        values.put("toPosition", toPosition);
        values.put("fromPosition", fromPosition);
        values.put("targetEntity", targetEntity);
        return SpongeEventFactoryUtils.createEventImpl(MoveEntityEvent.Position.class, values);
    }

    /**
     * AUTOMATICALLY GENERATED, DO NOT EDIT.
     * Creates a new instance of
     * {@link org.spongepowered.api.event.entity.MoveEntityEvent.Position.Teleport}.
     * 
     * @param cause The cause
     * @param originalToPosition The original to position
     * @param toPosition The to position
     * @param originalToWorld The original to world
     * @param toWorld The to world
     * @param fromPosition The from position
     * @param fromWorld The from world
     * @param targetEntity The target entity
     * @param keepsVelocity The keeps velocity
     * @param originalKeppsVelocity The original kepps velocity
     * @return A new teleport position move entity event
     */
    public static MoveEntityEvent.Position.Teleport createMoveEntityEventPositionTeleport(Cause cause, Vector3d originalToPosition, Vector3d toPosition, World originalToWorld, World toWorld, Vector3d fromPosition, World fromWorld, Entity targetEntity, boolean keepsVelocity, boolean originalKeppsVelocity) {
        HashMap<String, Object> values = new HashMap<>();
        values.put("cause", cause);
        values.put("originalToPosition", originalToPosition);
        values.put("toPosition", toPosition);
        values.put("originalToWorld", originalToWorld);
        values.put("toWorld", toWorld);
        values.put("fromPosition", fromPosition);
        values.put("fromWorld", fromWorld);
        values.put("targetEntity", targetEntity);
        values.put("keepsVelocity", keepsVelocity);
        values.put("originalKeppsVelocity", originalKeppsVelocity);
        return SpongeEventFactoryUtils.createEventImpl(MoveEntityEvent.Position.Teleport.class, values);
    }

    /**
     * AUTOMATICALLY GENERATED, DO NOT EDIT.
     * Creates a new instance of
     * {@link org.spongepowered.api.event.entity.MoveEntityEvent.Rotation}.
     * 
     * @param cause The cause
     * @param originalToRotation The original to rotation
     * @param toRotation The to rotation
     * @param fromRotation The from rotation
     * @param targetEntity The target entity
     * @return A new rotation move entity event
     */
    public static MoveEntityEvent.Rotation createMoveEntityEventRotation(Cause cause, Vector3d originalToRotation, Vector3d toRotation, Vector3d fromRotation, Entity targetEntity) {
        HashMap<String, Object> values = new HashMap<>();
        values.put("cause", cause);
        values.put("originalToRotation", originalToRotation);
        values.put("toRotation", toRotation);
        values.put("fromRotation", fromRotation);
        values.put("targetEntity", targetEntity);
        return SpongeEventFactoryUtils.createEventImpl(MoveEntityEvent.Rotation.class, values);
    }

    /**
     * AUTOMATICALLY GENERATED, DO NOT EDIT.
     * Creates a new instance of
     * {@link org.spongepowered.api.event.entity.MoveEntityEvent.Rotation.Head}.
     * 
     * @param cause The cause
     * @param originalToRotation The original to rotation
     * @param toRotation The to rotation
     * @param fromRotation The from rotation
     * @param targetEntity The target entity
     * @return A new head rotation move entity event
     */
    public static MoveEntityEvent.Rotation.Head createMoveEntityEventRotationHead(Cause cause, Vector3d originalToRotation, Vector3d toRotation, Vector3d fromRotation, Entity targetEntity) {
        HashMap<String, Object> values = new HashMap<>();
        values.put("cause", cause);
        values.put("originalToRotation", originalToRotation);
        values.put("toRotation", toRotation);
        values.put("fromRotation", fromRotation);
        values.put("targetEntity", targetEntity);
        return SpongeEventFactoryUtils.createEventImpl(MoveEntityEvent.Rotation.Head.class, values);
    }

    /**
     * AUTOMATICALLY GENERATED, DO NOT EDIT.
     * Creates a new instance of
     * {@link org.spongepowered.api.event.entity.SpawnEntityEvent}.
     * 
     * @param cause The cause
     * @param entities The entities
     * @param targetWorld The target world
     * @return A new spawn entity event
     */
    public static SpawnEntityEvent createSpawnEntityEvent(Cause cause, List<Entity> entities, World targetWorld) {
        HashMap<String, Object> values = new HashMap<>();
        values.put("cause", cause);
        values.put("entities", entities);
        values.put("targetWorld", targetWorld);
        return SpongeEventFactoryUtils.createEventImpl(SpawnEntityEvent.class, values);
    }

    /**
     * AUTOMATICALLY GENERATED, DO NOT EDIT.
     * Creates a new instance of
     * {@link org.spongepowered.api.event.entity.SpawnEntityEvent.ChunkLoad}.
     * 
     * @param cause The cause
     * @param entities The entities
     * @param targetWorld The target world
     * @return A new chunk load spawn entity event
     */
    public static SpawnEntityEvent.ChunkLoad createSpawnEntityEventChunkLoad(Cause cause, List<Entity> entities, World targetWorld) {
        HashMap<String, Object> values = new HashMap<>();
        values.put("cause", cause);
        values.put("entities", entities);
        values.put("targetWorld", targetWorld);
        return SpongeEventFactoryUtils.createEventImpl(SpawnEntityEvent.ChunkLoad.class, values);
    }

    /**
     * AUTOMATICALLY GENERATED, DO NOT EDIT.
     * Creates a new instance of
     * {@link org.spongepowered.api.event.entity.SpawnEntityEvent.Custom}.
     * 
     * @param cause The cause
     * @param entities The entities
     * @param targetWorld The target world
     * @return A new custom spawn entity event
     */
    public static SpawnEntityEvent.Custom createSpawnEntityEventCustom(Cause cause, List<Entity> entities, World targetWorld) {
        HashMap<String, Object> values = new HashMap<>();
        values.put("cause", cause);
        values.put("entities", entities);
        values.put("targetWorld", targetWorld);
        return SpongeEventFactoryUtils.createEventImpl(SpawnEntityEvent.Custom.class, values);
    }

    /**
     * AUTOMATICALLY GENERATED, DO NOT EDIT.
     * Creates a new instance of
     * {@link org.spongepowered.api.event.entity.SpawnEntityEvent.Spawner}.
     * 
     * @param cause The cause
     * @param entities The entities
     * @param targetWorld The target world
     * @return A new spawner spawn entity event
     */
    public static SpawnEntityEvent.Spawner createSpawnEntityEventSpawner(Cause cause, List<Entity> entities, World targetWorld) {
        HashMap<String, Object> values = new HashMap<>();
        values.put("cause", cause);
        values.put("entities", entities);
        values.put("targetWorld", targetWorld);
        return SpongeEventFactoryUtils.createEventImpl(SpawnEntityEvent.Spawner.class, values);
    }

    /**
     * AUTOMATICALLY GENERATED, DO NOT EDIT.
     * Creates a new instance of
     * {@link org.spongepowered.api.event.entity.TameEntityEvent}.
     * 
     * @param cause The cause
     * @param targetEntity The target entity
     * @return A new tame entity event
     */
    public static TameEntityEvent createTameEntityEvent(Cause cause, Entity targetEntity) {
        HashMap<String, Object> values = new HashMap<>();
        values.put("cause", cause);
        values.put("targetEntity", targetEntity);
        return SpongeEventFactoryUtils.createEventImpl(TameEntityEvent.class, values);
    }

    /**
     * AUTOMATICALLY GENERATED, DO NOT EDIT.
     * Creates a new instance of
     * {@link org.spongepowered.api.event.entity.TargetEntityEvent}.
     * 
     * @param cause The cause
     * @param targetEntity The target entity
     * @return A new target entity event
     */
    public static TargetEntityEvent createTargetEntityEvent(Cause cause, Entity targetEntity) {
        HashMap<String, Object> values = new HashMap<>();
        values.put("cause", cause);
        values.put("targetEntity", targetEntity);
        return SpongeEventFactoryUtils.createEventImpl(TargetEntityEvent.class, values);
    }

    /**
     * AUTOMATICALLY GENERATED, DO NOT EDIT.
     * Creates a new instance of
     * {@link org.spongepowered.api.event.entity.UnleashEntityEvent}.
     * 
     * @param cause The cause
     * @param targetEntity The target entity
     * @return A new unleash entity event
     */
    public static UnleashEntityEvent createUnleashEntityEvent(Cause cause, Entity targetEntity) {
        HashMap<String, Object> values = new HashMap<>();
        values.put("cause", cause);
        values.put("targetEntity", targetEntity);
        return SpongeEventFactoryUtils.createEventImpl(UnleashEntityEvent.class, values);
    }

    /**
     * AUTOMATICALLY GENERATED, DO NOT EDIT.
     * Creates a new instance of
     * {@link org.spongepowered.api.event.entity.ai.AITaskEvent.Add}.
     * 
     * @param cause The cause
     * @param originalPriority The original priority
     * @param priority The priority
     * @param goal The goal
     * @param targetEntity The target entity
     * @param task The task
     * @return A new add a i task event
     */
    public static AITaskEvent.Add createAITaskEventAdd(Cause cause, int originalPriority, int priority, Goal<? extends Agent> goal, Agent targetEntity, AITask<? extends Agent> task) {
        Preconditions.checkArgument(((goal.getOwner()) == targetEntity), String.format("The target entity \'%s\' is not the owner of the goal \'%s\'!", goal, targetEntity));
        HashMap<String, Object> values = new HashMap<>();
        values.put("cause", cause);
        values.put("originalPriority", originalPriority);
        values.put("priority", priority);
        values.put("goal", goal);
        values.put("targetEntity", targetEntity);
        values.put("task", task);
        return SpongeEventFactoryUtils.createEventImpl(AITaskEvent.Add.class, values);
    }

    /**
     * AUTOMATICALLY GENERATED, DO NOT EDIT.
     * Creates a new instance of
     * {@link org.spongepowered.api.event.entity.ai.AITaskEvent.Remove}.
     * 
     * @param cause The cause
     * @param goal The goal
     * @param targetEntity The target entity
     * @param task The task
     * @param priority The priority
     * @return A new remove a i task event
     */
    public static AITaskEvent.Remove createAITaskEventRemove(Cause cause, Goal<? extends Agent> goal, Agent targetEntity, AITask<? extends Agent> task, int priority) {
        Preconditions.checkArgument(((goal.getOwner()) == targetEntity), String.format("The target entity \'%s\' is not the owner of the goal \'%s\'!", goal, targetEntity));
        HashMap<String, Object> values = new HashMap<>();
        values.put("cause", cause);
        values.put("goal", goal);
        values.put("targetEntity", targetEntity);
        values.put("task", task);
        values.put("priority", priority);
        return SpongeEventFactoryUtils.createEventImpl(AITaskEvent.Remove.class, values);
    }

    /**
     * AUTOMATICALLY GENERATED, DO NOT EDIT.
     * Creates a new instance of
     * {@link org.spongepowered.api.event.entity.explosive.DefuseExplosiveEvent.Post}.
     * 
     * @param cause The cause
     * @param targetEntity The target entity
     * @return A new post defuse explosive event
     */
    public static DefuseExplosiveEvent.Post createDefuseExplosiveEventPost(Cause cause, FusedExplosive targetEntity) {
        HashMap<String, Object> values = new HashMap<>();
        values.put("cause", cause);
        values.put("targetEntity", targetEntity);
        return SpongeEventFactoryUtils.createEventImpl(DefuseExplosiveEvent.Post.class, values);
    }

    /**
     * AUTOMATICALLY GENERATED, DO NOT EDIT.
     * Creates a new instance of
     * {@link org.spongepowered.api.event.entity.explosive.DefuseExplosiveEvent.Pre}.
     * 
     * @param cause The cause
     * @param targetEntity The target entity
     * @return A new pre defuse explosive event
     */
    public static DefuseExplosiveEvent.Pre createDefuseExplosiveEventPre(Cause cause, FusedExplosive targetEntity) {
        HashMap<String, Object> values = new HashMap<>();
        values.put("cause", cause);
        values.put("targetEntity", targetEntity);
        return SpongeEventFactoryUtils.createEventImpl(DefuseExplosiveEvent.Pre.class, values);
    }

    /**
     * AUTOMATICALLY GENERATED, DO NOT EDIT.
     * Creates a new instance of
     * {@link org.spongepowered.api.event.entity.explosive.DetonateExplosiveEvent}.
     * 
     * @param cause The cause
     * @param explosionBuilder The explosion builder
     * @param originalExplosion The original explosion
     * @param targetEntity The target entity
     * @return A new detonate explosive event
     */
    public static DetonateExplosiveEvent createDetonateExplosiveEvent(Cause cause, Explosion.Builder explosionBuilder, Explosion originalExplosion, Explosive targetEntity) {
        HashMap<String, Object> values = new HashMap<>();
        values.put("cause", cause);
        values.put("explosionBuilder", explosionBuilder);
        values.put("originalExplosion", originalExplosion);
        values.put("targetEntity", targetEntity);
        return SpongeEventFactoryUtils.createEventImpl(DetonateExplosiveEvent.class, values);
    }

    /**
     * AUTOMATICALLY GENERATED, DO NOT EDIT.
     * Creates a new instance of
     * {@link org.spongepowered.api.event.entity.explosive.PrimeExplosiveEvent.Post}.
     * 
     * @param cause The cause
     * @param targetEntity The target entity
     * @return A new post prime explosive event
     */
    public static PrimeExplosiveEvent.Post createPrimeExplosiveEventPost(Cause cause, FusedExplosive targetEntity) {
        HashMap<String, Object> values = new HashMap<>();
        values.put("cause", cause);
        values.put("targetEntity", targetEntity);
        return SpongeEventFactoryUtils.createEventImpl(PrimeExplosiveEvent.Post.class, values);
    }

    /**
     * AUTOMATICALLY GENERATED, DO NOT EDIT.
     * Creates a new instance of
     * {@link org.spongepowered.api.event.entity.explosive.PrimeExplosiveEvent.Pre}.
     * 
     * @param cause The cause
     * @param targetEntity The target entity
     * @return A new pre prime explosive event
     */
    public static PrimeExplosiveEvent.Pre createPrimeExplosiveEventPre(Cause cause, FusedExplosive targetEntity) {
        HashMap<String, Object> values = new HashMap<>();
        values.put("cause", cause);
        values.put("targetEntity", targetEntity);
        return SpongeEventFactoryUtils.createEventImpl(PrimeExplosiveEvent.Pre.class, values);
    }

    /**
     * AUTOMATICALLY GENERATED, DO NOT EDIT.
     * Creates a new instance of
     * {@link org.spongepowered.api.event.entity.explosive.TargetExplosiveEvent}.
     * 
     * @param cause The cause
     * @param targetEntity The target entity
     * @return A new target explosive event
     */
    public static TargetExplosiveEvent createTargetExplosiveEvent(Cause cause, Explosive targetEntity) {
        HashMap<String, Object> values = new HashMap<>();
        values.put("cause", cause);
        values.put("targetEntity", targetEntity);
        return SpongeEventFactoryUtils.createEventImpl(TargetExplosiveEvent.class, values);
    }

    /**
     * AUTOMATICALLY GENERATED, DO NOT EDIT.
     * Creates a new instance of
     * {@link org.spongepowered.api.event.entity.explosive.TargetFusedExplosiveEvent}.
     * 
     * @param cause The cause
     * @param targetEntity The target entity
     * @return A new target fused explosive event
     */
    public static TargetFusedExplosiveEvent createTargetFusedExplosiveEvent(Cause cause, FusedExplosive targetEntity) {
        HashMap<String, Object> values = new HashMap<>();
        values.put("cause", cause);
        values.put("targetEntity", targetEntity);
        return SpongeEventFactoryUtils.createEventImpl(TargetFusedExplosiveEvent.class, values);
    }

    /**
     * AUTOMATICALLY GENERATED, DO NOT EDIT.
     * Creates a new instance of
     * {@link org.spongepowered.api.event.entity.item.ItemMergeItemEvent}.
     * 
     * @param cause The cause
     * @param itemToMerge The item to merge
     * @param targetEntity The target entity
     * @return A new item merge item event
     */
    public static ItemMergeItemEvent createItemMergeItemEvent(Cause cause, Item itemToMerge, Item targetEntity) {
        HashMap<String, Object> values = new HashMap<>();
        values.put("cause", cause);
        values.put("itemToMerge", itemToMerge);
        values.put("targetEntity", targetEntity);
        return SpongeEventFactoryUtils.createEventImpl(ItemMergeItemEvent.class, values);
    }

    /**
     * AUTOMATICALLY GENERATED, DO NOT EDIT.
     * Creates a new instance of
     * {@link org.spongepowered.api.event.entity.item.TargetItemEvent}.
     * 
     * @param cause The cause
     * @param targetEntity The target entity
     * @return A new target item event
     */
    public static TargetItemEvent createTargetItemEvent(Cause cause, Item targetEntity) {
        HashMap<String, Object> values = new HashMap<>();
        values.put("cause", cause);
        values.put("targetEntity", targetEntity);
        return SpongeEventFactoryUtils.createEventImpl(TargetItemEvent.class, values);
    }

    /**
     * AUTOMATICALLY GENERATED, DO NOT EDIT.
     * Creates a new instance of
     * {@link org.spongepowered.api.event.entity.living.TargetAgentEvent}.
     * 
     * @param cause The cause
     * @param targetEntity The target entity
     * @return A new target agent event
     */
    public static TargetAgentEvent createTargetAgentEvent(Cause cause, Agent targetEntity) {
        HashMap<String, Object> values = new HashMap<>();
        values.put("cause", cause);
        values.put("targetEntity", targetEntity);
        return SpongeEventFactoryUtils.createEventImpl(TargetAgentEvent.class, values);
    }

    /**
     * AUTOMATICALLY GENERATED, DO NOT EDIT.
     * Creates a new instance of
     * {@link org.spongepowered.api.event.entity.living.TargetLivingEvent}.
     * 
     * @param cause The cause
     * @param targetEntity The target entity
     * @return A new target living event
     */
    public static TargetLivingEvent createTargetLivingEvent(Cause cause, Living targetEntity) {
        HashMap<String, Object> values = new HashMap<>();
        values.put("cause", cause);
        values.put("targetEntity", targetEntity);
        return SpongeEventFactoryUtils.createEventImpl(TargetLivingEvent.class, values);
    }

    /**
     * AUTOMATICALLY GENERATED, DO NOT EDIT.
     * Creates a new instance of
     * {@link org.spongepowered.api.event.entity.living.humanoid.ChangeGameModeEvent}.
     * 
     * @param cause The cause
     * @param originalGameMode The original game mode
     * @param gameMode The game mode
     * @param targetEntity The target entity
     * @return A new change game mode event
     */
    public static ChangeGameModeEvent createChangeGameModeEvent(Cause cause, GameMode originalGameMode, GameMode gameMode, Humanoid targetEntity) {
        HashMap<String, Object> values = new HashMap<>();
        values.put("cause", cause);
        values.put("originalGameMode", originalGameMode);
        values.put("gameMode", gameMode);
        values.put("targetEntity", targetEntity);
        return SpongeEventFactoryUtils.createEventImpl(ChangeGameModeEvent.class, values);
    }

    /**
     * AUTOMATICALLY GENERATED, DO NOT EDIT.
     * Creates a new instance of
     * {@link org.spongepowered.api.event.entity.living.humanoid.ChangeGameModeEvent.TargetPlayer}.
     * 
     * @param cause The cause
     * @param originalGameMode The original game mode
     * @param gameMode The game mode
     * @param targetEntity The target entity
     * @return A new target player change game mode event
     */
    public static ChangeGameModeEvent.TargetPlayer createChangeGameModeEventTargetPlayer(Cause cause, GameMode originalGameMode, GameMode gameMode, Player targetEntity) {
        HashMap<String, Object> values = new HashMap<>();
        values.put("cause", cause);
        values.put("originalGameMode", originalGameMode);
        values.put("gameMode", gameMode);
        values.put("targetEntity", targetEntity);
        return SpongeEventFactoryUtils.createEventImpl(ChangeGameModeEvent.TargetPlayer.class, values);
    }

    /**
     * AUTOMATICALLY GENERATED, DO NOT EDIT.
     * Creates a new instance of
     * {@link org.spongepowered.api.event.entity.living.humanoid.ChangeLevelEvent}.
     * 
     * @param cause The cause
     * @param originalLevel The original level
     * @param level The level
     * @param targetEntity The target entity
     * @return A new change level event
     */
    public static ChangeLevelEvent createChangeLevelEvent(Cause cause, int originalLevel, int level, Humanoid targetEntity) {
        HashMap<String, Object> values = new HashMap<>();
        values.put("cause", cause);
        values.put("originalLevel", originalLevel);
        values.put("level", level);
        values.put("targetEntity", targetEntity);
        return SpongeEventFactoryUtils.createEventImpl(ChangeLevelEvent.class, values);
    }

    /**
     * AUTOMATICALLY GENERATED, DO NOT EDIT.
     * Creates a new instance of
     * {@link org.spongepowered.api.event.entity.living.humanoid.ChangeLevelEvent.TargetPlayer}.
     * 
     * @param cause The cause
     * @param originalLevel The original level
     * @param level The level
     * @param targetEntity The target entity
     * @return A new target player change level event
     */
    public static ChangeLevelEvent.TargetPlayer createChangeLevelEventTargetPlayer(Cause cause, int originalLevel, int level, Player targetEntity) {
        HashMap<String, Object> values = new HashMap<>();
        values.put("cause", cause);
        values.put("originalLevel", originalLevel);
        values.put("level", level);
        values.put("targetEntity", targetEntity);
        return SpongeEventFactoryUtils.createEventImpl(ChangeLevelEvent.TargetPlayer.class, values);
    }

    /**
     * AUTOMATICALLY GENERATED, DO NOT EDIT.
     * Creates a new instance of
     * {@link org.spongepowered.api.event.entity.living.humanoid.TargetHumanoidEvent}.
     * 
     * @param cause The cause
     * @param targetEntity The target entity
     * @return A new target humanoid event
     */
    public static TargetHumanoidEvent createTargetHumanoidEvent(Cause cause, Humanoid targetEntity) {
        HashMap<String, Object> values = new HashMap<>();
        values.put("cause", cause);
        values.put("targetEntity", targetEntity);
        return SpongeEventFactoryUtils.createEventImpl(TargetHumanoidEvent.class, values);
    }

    /**
     * AUTOMATICALLY GENERATED, DO NOT EDIT.
     * Creates a new instance of
     * {@link org.spongepowered.api.event.entity.living.humanoid.player.KickPlayerEvent}.
     * 
     * @param cause The cause
     * @param originalChannel The original channel
     * @param channel The channel
     * @param formatter The formatter
     * @param targetEntity The target entity
     * @param messageCancelled The message cancelled
     * @return A new kick player event
     */
    public static KickPlayerEvent createKickPlayerEvent(Cause cause, MessageChannel originalChannel, Optional<MessageChannel> channel, MessageEvent.MessageFormatter formatter, Player targetEntity, boolean messageCancelled) {
        HashMap<String, Object> values = new HashMap<>();
        values.put("cause", cause);
        values.put("originalChannel", originalChannel);
        values.put("channel", channel);
        values.put("formatter", formatter);
        values.put("targetEntity", targetEntity);
        values.put("messageCancelled", messageCancelled);
        return SpongeEventFactoryUtils.createEventImpl(KickPlayerEvent.class, values);
    }

    /**
     * AUTOMATICALLY GENERATED, DO NOT EDIT.
     * Creates a new instance of
     * {@link org.spongepowered.api.event.entity.living.humanoid.player.PlayerChangeClientSettingsEvent}.
     * 
     * @param cause The cause
     * @param chatVisibility The chat visibility
     * @param displayedSkinParts The displayed skin parts
     * @param locale The locale
     * @param targetEntity The target entity
     * @param chatColorsEnabled The chat colors enabled
     * @param viewDistance The view distance
     * @return A new player change client settings event
     */
    public static PlayerChangeClientSettingsEvent createPlayerChangeClientSettingsEvent(Cause cause, ChatVisibility chatVisibility, Set<SkinPart> displayedSkinParts, Locale locale, Player targetEntity, boolean chatColorsEnabled, int viewDistance) {
        HashMap<String, Object> values = new HashMap<>();
        values.put("cause", cause);
        values.put("chatVisibility", chatVisibility);
        values.put("displayedSkinParts", displayedSkinParts);
        values.put("locale", locale);
        values.put("targetEntity", targetEntity);
        values.put("chatColorsEnabled", chatColorsEnabled);
        values.put("viewDistance", viewDistance);
        return SpongeEventFactoryUtils.createEventImpl(PlayerChangeClientSettingsEvent.class, values);
    }

    /**
     * AUTOMATICALLY GENERATED, DO NOT EDIT.
     * Creates a new instance of
     * {@link org.spongepowered.api.event.entity.living.humanoid.player.ResourcePackStatusEvent}.
     * 
     * @param cause The cause
     * @param pack The pack
     * @param player The player
     * @param status The status
     * @return A new resource pack status event
     */
    public static ResourcePackStatusEvent createResourcePackStatusEvent(Cause cause, ResourcePack pack, Player player, ResourcePackStatusEvent.ResourcePackStatus status) {
        HashMap<String, Object> values = new HashMap<>();
        values.put("cause", cause);
        values.put("pack", pack);
        values.put("player", player);
        values.put("status", status);
        return SpongeEventFactoryUtils.createEventImpl(ResourcePackStatusEvent.class, values);
    }

    /**
     * AUTOMATICALLY GENERATED, DO NOT EDIT.
     * Creates a new instance of
     * {@link org.spongepowered.api.event.entity.living.humanoid.player.RespawnPlayerEvent}.
     * 
     * @param cause The cause
     * @param fromTransform The from transform
     * @param toTransform The to transform
     * @param targetEntity The target entity
     * @param bedSpawn The bed spawn
     * @return A new respawn player event
     */
    public static RespawnPlayerEvent createRespawnPlayerEvent(Cause cause, Transform<World> fromTransform, Transform<World> toTransform, Player targetEntity, boolean bedSpawn) {
        HashMap<String, Object> values = new HashMap<>();
        values.put("cause", cause);
        values.put("fromTransform", fromTransform);
        values.put("toTransform", toTransform);
        values.put("targetEntity", targetEntity);
        values.put("bedSpawn", bedSpawn);
        return SpongeEventFactoryUtils.createEventImpl(RespawnPlayerEvent.class, values);
    }

    /**
     * AUTOMATICALLY GENERATED, DO NOT EDIT.
     * Creates a new instance of
     * {@link org.spongepowered.api.event.entity.living.humanoid.player.TargetPlayerEvent}.
     * 
     * @param cause The cause
     * @param targetEntity The target entity
     * @return A new target player event
     */
    public static TargetPlayerEvent createTargetPlayerEvent(Cause cause, Player targetEntity) {
        HashMap<String, Object> values = new HashMap<>();
        values.put("cause", cause);
        values.put("targetEntity", targetEntity);
        return SpongeEventFactoryUtils.createEventImpl(TargetPlayerEvent.class, values);
    }

    /**
     * AUTOMATICALLY GENERATED, DO NOT EDIT.
     * Creates a new instance of
     * {@link org.spongepowered.api.event.entity.projectile.LaunchProjectileEvent}.
     * 
     * @param cause The cause
     * @param targetEntity The target entity
     * @return A new launch projectile event
     */
    public static LaunchProjectileEvent createLaunchProjectileEvent(Cause cause, Projectile targetEntity) {
        HashMap<String, Object> values = new HashMap<>();
        values.put("cause", cause);
        values.put("targetEntity", targetEntity);
        return SpongeEventFactoryUtils.createEventImpl(LaunchProjectileEvent.class, values);
    }

    /**
     * AUTOMATICALLY GENERATED, DO NOT EDIT.
     * Creates a new instance of
     * {@link org.spongepowered.api.event.entity.projectile.TargetProjectileEvent}.
     * 
     * @param cause The cause
     * @param targetEntity The target entity
     * @return A new target projectile event
     */
    public static TargetProjectileEvent createTargetProjectileEvent(Cause cause, Projectile targetEntity) {
        HashMap<String, Object> values = new HashMap<>();
        values.put("cause", cause);
        values.put("targetEntity", targetEntity);
        return SpongeEventFactoryUtils.createEventImpl(TargetProjectileEvent.class, values);
    }

    /**
     * AUTOMATICALLY GENERATED, DO NOT EDIT.
     * Creates a new instance of
     * {@link org.spongepowered.api.event.game.GameReloadEvent}.
     * 
     * @param cause The cause
     * @return A new game reload event
     */
    public static GameReloadEvent createGameReloadEvent(Cause cause) {
        HashMap<String, Object> values = new HashMap<>();
        values.put("cause", cause);
        return SpongeEventFactoryUtils.createEventImpl(GameReloadEvent.class, values);
    }

    /**
     * AUTOMATICALLY GENERATED, DO NOT EDIT.
     * Creates a new instance of
     * {@link org.spongepowered.api.event.game.state.GameAboutToStartServerEvent}.
     * 
     * @param cause The cause
     * @param state The state
     * @return A new game about to start server event
     */
    public static GameAboutToStartServerEvent createGameAboutToStartServerEvent(Cause cause, GameState state) {
        HashMap<String, Object> values = new HashMap<>();
        values.put("cause", cause);
        values.put("state", state);
        return SpongeEventFactoryUtils.createEventImpl(GameAboutToStartServerEvent.class, values);
    }

    /**
     * AUTOMATICALLY GENERATED, DO NOT EDIT.
     * Creates a new instance of
     * {@link org.spongepowered.api.event.game.state.GameConstructionEvent}.
     * 
     * @param cause The cause
     * @param state The state
     * @return A new game construction event
     */
    public static GameConstructionEvent createGameConstructionEvent(Cause cause, GameState state) {
        HashMap<String, Object> values = new HashMap<>();
        values.put("cause", cause);
        values.put("state", state);
        return SpongeEventFactoryUtils.createEventImpl(GameConstructionEvent.class, values);
    }

    /**
     * AUTOMATICALLY GENERATED, DO NOT EDIT.
     * Creates a new instance of
     * {@link org.spongepowered.api.event.game.state.GameInitializationEvent}.
     * 
     * @param cause The cause
     * @param state The state
     * @return A new game initialization event
     */
    public static GameInitializationEvent createGameInitializationEvent(Cause cause, GameState state) {
        HashMap<String, Object> values = new HashMap<>();
        values.put("cause", cause);
        values.put("state", state);
        return SpongeEventFactoryUtils.createEventImpl(GameInitializationEvent.class, values);
    }

    /**
     * AUTOMATICALLY GENERATED, DO NOT EDIT.
     * Creates a new instance of
     * {@link org.spongepowered.api.event.game.state.GameLoadCompleteEvent}.
     * 
     * @param cause The cause
     * @param state The state
     * @return A new game load complete event
     */
    public static GameLoadCompleteEvent createGameLoadCompleteEvent(Cause cause, GameState state) {
        HashMap<String, Object> values = new HashMap<>();
        values.put("cause", cause);
        values.put("state", state);
        return SpongeEventFactoryUtils.createEventImpl(GameLoadCompleteEvent.class, values);
    }

    /**
     * AUTOMATICALLY GENERATED, DO NOT EDIT.
     * Creates a new instance of
     * {@link org.spongepowered.api.event.game.state.GamePostInitializationEvent}.
     * 
     * @param cause The cause
     * @param state The state
     * @return A new game post initialization event
     */
    public static GamePostInitializationEvent createGamePostInitializationEvent(Cause cause, GameState state) {
        HashMap<String, Object> values = new HashMap<>();
        values.put("cause", cause);
        values.put("state", state);
        return SpongeEventFactoryUtils.createEventImpl(GamePostInitializationEvent.class, values);
    }

    /**
     * AUTOMATICALLY GENERATED, DO NOT EDIT.
     * Creates a new instance of
     * {@link org.spongepowered.api.event.game.state.GamePreInitializationEvent}.
     * 
     * @param cause The cause
     * @param state The state
     * @return A new game pre initialization event
     */
    public static GamePreInitializationEvent createGamePreInitializationEvent(Cause cause, GameState state) {
        HashMap<String, Object> values = new HashMap<>();
        values.put("cause", cause);
        values.put("state", state);
        return SpongeEventFactoryUtils.createEventImpl(GamePreInitializationEvent.class, values);
    }

    /**
     * AUTOMATICALLY GENERATED, DO NOT EDIT.
     * Creates a new instance of
     * {@link org.spongepowered.api.event.game.state.GameStartedServerEvent}.
     * 
     * @param cause The cause
     * @param state The state
     * @return A new game started server event
     */
    public static GameStartedServerEvent createGameStartedServerEvent(Cause cause, GameState state) {
        HashMap<String, Object> values = new HashMap<>();
        values.put("cause", cause);
        values.put("state", state);
        return SpongeEventFactoryUtils.createEventImpl(GameStartedServerEvent.class, values);
    }

    /**
     * AUTOMATICALLY GENERATED, DO NOT EDIT.
     * Creates a new instance of
     * {@link org.spongepowered.api.event.game.state.GameStartingServerEvent}.
     * 
     * @param cause The cause
     * @param state The state
     * @return A new game starting server event
     */
    public static GameStartingServerEvent createGameStartingServerEvent(Cause cause, GameState state) {
        HashMap<String, Object> values = new HashMap<>();
        values.put("cause", cause);
        values.put("state", state);
        return SpongeEventFactoryUtils.createEventImpl(GameStartingServerEvent.class, values);
    }

    /**
     * AUTOMATICALLY GENERATED, DO NOT EDIT.
     * Creates a new instance of
     * {@link org.spongepowered.api.event.game.state.GameStateEvent}.
     * 
     * @param cause The cause
     * @param state The state
     * @return A new game state event
     */
    public static GameStateEvent createGameStateEvent(Cause cause, GameState state) {
        HashMap<String, Object> values = new HashMap<>();
        values.put("cause", cause);
        values.put("state", state);
        return SpongeEventFactoryUtils.createEventImpl(GameStateEvent.class, values);
    }

    /**
     * AUTOMATICALLY GENERATED, DO NOT EDIT.
     * Creates a new instance of
     * {@link org.spongepowered.api.event.game.state.GameStoppedEvent}.
     * 
     * @param cause The cause
     * @param state The state
     * @return A new game stopped event
     */
    public static GameStoppedEvent createGameStoppedEvent(Cause cause, GameState state) {
        HashMap<String, Object> values = new HashMap<>();
        values.put("cause", cause);
        values.put("state", state);
        return SpongeEventFactoryUtils.createEventImpl(GameStoppedEvent.class, values);
    }

    /**
     * AUTOMATICALLY GENERATED, DO NOT EDIT.
     * Creates a new instance of
     * {@link org.spongepowered.api.event.game.state.GameStoppedServerEvent}.
     * 
     * @param cause The cause
     * @param state The state
     * @return A new game stopped server event
     */
    public static GameStoppedServerEvent createGameStoppedServerEvent(Cause cause, GameState state) {
        HashMap<String, Object> values = new HashMap<>();
        values.put("cause", cause);
        values.put("state", state);
        return SpongeEventFactoryUtils.createEventImpl(GameStoppedServerEvent.class, values);
    }

    /**
     * AUTOMATICALLY GENERATED, DO NOT EDIT.
     * Creates a new instance of
     * {@link org.spongepowered.api.event.game.state.GameStoppingEvent}.
     * 
     * @param cause The cause
     * @param state The state
     * @return A new game stopping event
     */
    public static GameStoppingEvent createGameStoppingEvent(Cause cause, GameState state) {
        HashMap<String, Object> values = new HashMap<>();
        values.put("cause", cause);
        values.put("state", state);
        return SpongeEventFactoryUtils.createEventImpl(GameStoppingEvent.class, values);
    }

    /**
     * AUTOMATICALLY GENERATED, DO NOT EDIT.
     * Creates a new instance of
     * {@link org.spongepowered.api.event.game.state.GameStoppingServerEvent}.
     * 
     * @param cause The cause
     * @param state The state
     * @return A new game stopping server event
     */
    public static GameStoppingServerEvent createGameStoppingServerEvent(Cause cause, GameState state) {
        HashMap<String, Object> values = new HashMap<>();
        values.put("cause", cause);
        values.put("state", state);
        return SpongeEventFactoryUtils.createEventImpl(GameStoppingServerEvent.class, values);
    }

    /**
     * AUTOMATICALLY GENERATED, DO NOT EDIT.
     * Creates a new instance of
     * {@link org.spongepowered.api.event.item.inventory.AffectItemStackEvent}.
     * 
     * @param cause The cause
     * @param transactions The transactions
     * @return A new affect item stack event
     */
    public static AffectItemStackEvent createAffectItemStackEvent(Cause cause, List<? extends Transaction<ItemStackSnapshot>> transactions) {
        HashMap<String, Object> values = new HashMap<>();
        values.put("cause", cause);
        values.put("transactions", transactions);
        return SpongeEventFactoryUtils.createEventImpl(AffectItemStackEvent.class, values);
    }

    /**
     * AUTOMATICALLY GENERATED, DO NOT EDIT.
     * Creates a new instance of
     * {@link org.spongepowered.api.event.item.inventory.AffectSlotEvent}.
     * 
     * @param cause The cause
     * @param transactions The transactions
     * @return A new affect slot event
     */
    public static AffectSlotEvent createAffectSlotEvent(Cause cause, List<SlotTransaction> transactions) {
        HashMap<String, Object> values = new HashMap<>();
        values.put("cause", cause);
        values.put("transactions", transactions);
        return SpongeEventFactoryUtils.createEventImpl(AffectSlotEvent.class, values);
    }

    /**
     * AUTOMATICALLY GENERATED, DO NOT EDIT.
     * Creates a new instance of
     * {@link org.spongepowered.api.event.item.inventory.ChangeInventoryEvent.Equipment}.
     * 
     * @param cause The cause
     * @param targetInventory The target inventory
     * @param transactions The transactions
     * @return A new equipment change inventory event
     */
    public static ChangeInventoryEvent.Equipment createChangeInventoryEventEquipment(Cause cause, Inventory targetInventory, List<SlotTransaction> transactions) {
        HashMap<String, Object> values = new HashMap<>();
        values.put("cause", cause);
        values.put("targetInventory", targetInventory);
        values.put("transactions", transactions);
        return SpongeEventFactoryUtils.createEventImpl(ChangeInventoryEvent.Equipment.class, values);
    }

    /**
     * AUTOMATICALLY GENERATED, DO NOT EDIT.
     * Creates a new instance of
     * {@link org.spongepowered.api.event.item.inventory.ChangeInventoryEvent.Held}.
     * 
     * @param cause The cause
     * @param targetInventory The target inventory
     * @param transactions The transactions
     * @return A new held change inventory event
     */
    public static ChangeInventoryEvent.Held createChangeInventoryEventHeld(Cause cause, Inventory targetInventory, List<SlotTransaction> transactions) {
        HashMap<String, Object> values = new HashMap<>();
        values.put("cause", cause);
        values.put("targetInventory", targetInventory);
        values.put("transactions", transactions);
        return SpongeEventFactoryUtils.createEventImpl(ChangeInventoryEvent.Held.class, values);
    }

    /**
     * AUTOMATICALLY GENERATED, DO NOT EDIT.
     * Creates a new instance of
     * {@link org.spongepowered.api.event.item.inventory.ChangeInventoryEvent.Pickup}.
     * 
     * @param cause The cause
     * @param targetInventory The target inventory
     * @param transactions The transactions
     * @return A new pickup change inventory event
     */
    public static ChangeInventoryEvent.Pickup createChangeInventoryEventPickup(Cause cause, Inventory targetInventory, List<SlotTransaction> transactions) {
        HashMap<String, Object> values = new HashMap<>();
        values.put("cause", cause);
        values.put("targetInventory", targetInventory);
        values.put("transactions", transactions);
        return SpongeEventFactoryUtils.createEventImpl(ChangeInventoryEvent.Pickup.class, values);
    }

    /**
     * AUTOMATICALLY GENERATED, DO NOT EDIT.
     * Creates a new instance of
     * {@link org.spongepowered.api.event.item.inventory.ChangeInventoryEvent.Transfer}.
     * 
     * @param cause The cause
     * @param targetInventory The target inventory
     * @param transactions The transactions
     * @return A new transfer change inventory event
     */
    public static ChangeInventoryEvent.Transfer createChangeInventoryEventTransfer(Cause cause, Inventory targetInventory, List<SlotTransaction> transactions) {
        HashMap<String, Object> values = new HashMap<>();
        values.put("cause", cause);
        values.put("targetInventory", targetInventory);
        values.put("transactions", transactions);
        return SpongeEventFactoryUtils.createEventImpl(ChangeInventoryEvent.Transfer.class, values);
    }

    /**
     * AUTOMATICALLY GENERATED, DO NOT EDIT.
     * Creates a new instance of
     * {@link org.spongepowered.api.event.item.inventory.ClickInventoryEvent.Creative}.
     * 
     * @param cause The cause
     * @param cursorTransaction The cursor transaction
     * @param targetInventory The target inventory
     * @param transactions The transactions
     * @return A new creative click inventory event
     */
    public static ClickInventoryEvent.Creative createClickInventoryEventCreative(Cause cause, Transaction<ItemStackSnapshot> cursorTransaction, Container targetInventory, List<SlotTransaction> transactions) {
        HashMap<String, Object> values = new HashMap<>();
        values.put("cause", cause);
        values.put("cursorTransaction", cursorTransaction);
        values.put("targetInventory", targetInventory);
        values.put("transactions", transactions);
        return SpongeEventFactoryUtils.createEventImpl(ClickInventoryEvent.Creative.class, values);
    }

    /**
     * AUTOMATICALLY GENERATED, DO NOT EDIT.
     * Creates a new instance of
     * {@link org.spongepowered.api.event.item.inventory.ClickInventoryEvent.Double}.
     * 
     * @param cause The cause
     * @param cursorTransaction The cursor transaction
     * @param targetInventory The target inventory
     * @param transactions The transactions
     * @return A new double click inventory event
     */
    public static ClickInventoryEvent.Double createClickInventoryEventDouble(Cause cause, Transaction<ItemStackSnapshot> cursorTransaction, Container targetInventory, List<SlotTransaction> transactions) {
        HashMap<String, Object> values = new HashMap<>();
        values.put("cause", cause);
        values.put("cursorTransaction", cursorTransaction);
        values.put("targetInventory", targetInventory);
        values.put("transactions", transactions);
        return SpongeEventFactoryUtils.createEventImpl(ClickInventoryEvent.Double.class, values);
    }

    /**
     * AUTOMATICALLY GENERATED, DO NOT EDIT.
     * Creates a new instance of
     * {@link org.spongepowered.api.event.item.inventory.ClickInventoryEvent.Drag.Primary}.
     * 
     * @param cause The cause
     * @param cursorTransaction The cursor transaction
     * @param targetInventory The target inventory
     * @param transactions The transactions
     * @return A new primary drag click inventory event
     */
    public static ClickInventoryEvent.Drag.Primary createClickInventoryEventDragPrimary(Cause cause, Transaction<ItemStackSnapshot> cursorTransaction, Container targetInventory, List<SlotTransaction> transactions) {
        HashMap<String, Object> values = new HashMap<>();
        values.put("cause", cause);
        values.put("cursorTransaction", cursorTransaction);
        values.put("targetInventory", targetInventory);
        values.put("transactions", transactions);
        return SpongeEventFactoryUtils.createEventImpl(ClickInventoryEvent.Drag.Primary.class, values);
    }

    /**
     * AUTOMATICALLY GENERATED, DO NOT EDIT.
     * Creates a new instance of
     * {@link org.spongepowered.api.event.item.inventory.ClickInventoryEvent.Drag.Secondary}.
     * 
     * @param cause The cause
     * @param cursorTransaction The cursor transaction
     * @param targetInventory The target inventory
     * @param transactions The transactions
     * @return A new secondary drag click inventory event
     */
    public static ClickInventoryEvent.Drag.Secondary createClickInventoryEventDragSecondary(Cause cause, Transaction<ItemStackSnapshot> cursorTransaction, Container targetInventory, List<SlotTransaction> transactions) {
        HashMap<String, Object> values = new HashMap<>();
        values.put("cause", cause);
        values.put("cursorTransaction", cursorTransaction);
        values.put("targetInventory", targetInventory);
        values.put("transactions", transactions);
        return SpongeEventFactoryUtils.createEventImpl(ClickInventoryEvent.Drag.Secondary.class, values);
    }

    /**
     * AUTOMATICALLY GENERATED, DO NOT EDIT.
     * Creates a new instance of
     * {@link org.spongepowered.api.event.item.inventory.ClickInventoryEvent.Drop.Full}.
     * 
     * @param cause The cause
     * @param cursorTransaction The cursor transaction
     * @param entities The entities
     * @param targetInventory The target inventory
     * @param targetWorld The target world
     * @param transactions The transactions
     * @return A new full drop click inventory event
     */
    public static ClickInventoryEvent.Drop.Full createClickInventoryEventDropFull(Cause cause, Transaction<ItemStackSnapshot> cursorTransaction, List<Entity> entities, Container targetInventory, World targetWorld, List<SlotTransaction> transactions) {
        HashMap<String, Object> values = new HashMap<>();
        values.put("cause", cause);
        values.put("cursorTransaction", cursorTransaction);
        values.put("entities", entities);
        values.put("targetInventory", targetInventory);
        values.put("targetWorld", targetWorld);
        values.put("transactions", transactions);
        return SpongeEventFactoryUtils.createEventImpl(ClickInventoryEvent.Drop.Full.class, values);
    }

    /**
     * AUTOMATICALLY GENERATED, DO NOT EDIT.
     * Creates a new instance of
     * {@link org.spongepowered.api.event.item.inventory.ClickInventoryEvent.Drop.Outside.Primary}.
     * 
     * @param cause The cause
     * @param cursorTransaction The cursor transaction
     * @param entities The entities
     * @param targetInventory The target inventory
     * @param targetWorld The target world
     * @param transactions The transactions
     * @return A new primary outside drop click inventory event
     */
    public static ClickInventoryEvent.Drop.Outside.Primary createClickInventoryEventDropOutsidePrimary(Cause cause, Transaction<ItemStackSnapshot> cursorTransaction, List<Entity> entities, Container targetInventory, World targetWorld, List<SlotTransaction> transactions) {
        HashMap<String, Object> values = new HashMap<>();
        values.put("cause", cause);
        values.put("cursorTransaction", cursorTransaction);
        values.put("entities", entities);
        values.put("targetInventory", targetInventory);
        values.put("targetWorld", targetWorld);
        values.put("transactions", transactions);
        return SpongeEventFactoryUtils.createEventImpl(ClickInventoryEvent.Drop.Outside.Primary.class, values);
    }

    /**
     * AUTOMATICALLY GENERATED, DO NOT EDIT.
     * Creates a new instance of
     * {@link org.spongepowered.api.event.item.inventory.ClickInventoryEvent.Drop.Outside.Secondary}.
     * 
     * @param cause The cause
     * @param cursorTransaction The cursor transaction
     * @param entities The entities
     * @param targetInventory The target inventory
     * @param targetWorld The target world
     * @param transactions The transactions
     * @return A new secondary outside drop click inventory event
     */
    public static ClickInventoryEvent.Drop.Outside.Secondary createClickInventoryEventDropOutsideSecondary(Cause cause, Transaction<ItemStackSnapshot> cursorTransaction, List<Entity> entities, Container targetInventory, World targetWorld, List<SlotTransaction> transactions) {
        HashMap<String, Object> values = new HashMap<>();
        values.put("cause", cause);
        values.put("cursorTransaction", cursorTransaction);
        values.put("entities", entities);
        values.put("targetInventory", targetInventory);
        values.put("targetWorld", targetWorld);
        values.put("transactions", transactions);
        return SpongeEventFactoryUtils.createEventImpl(ClickInventoryEvent.Drop.Outside.Secondary.class, values);
    }

    /**
     * AUTOMATICALLY GENERATED, DO NOT EDIT.
     * Creates a new instance of
     * {@link org.spongepowered.api.event.item.inventory.ClickInventoryEvent.Drop.Single}.
     * 
     * @param cause The cause
     * @param cursorTransaction The cursor transaction
     * @param entities The entities
     * @param targetInventory The target inventory
     * @param targetWorld The target world
     * @param transactions The transactions
     * @return A new single drop click inventory event
     */
    public static ClickInventoryEvent.Drop.Single createClickInventoryEventDropSingle(Cause cause, Transaction<ItemStackSnapshot> cursorTransaction, List<Entity> entities, Container targetInventory, World targetWorld, List<SlotTransaction> transactions) {
        HashMap<String, Object> values = new HashMap<>();
        values.put("cause", cause);
        values.put("cursorTransaction", cursorTransaction);
        values.put("entities", entities);
        values.put("targetInventory", targetInventory);
        values.put("targetWorld", targetWorld);
        values.put("transactions", transactions);
        return SpongeEventFactoryUtils.createEventImpl(ClickInventoryEvent.Drop.Single.class, values);
    }

    /**
     * AUTOMATICALLY GENERATED, DO NOT EDIT.
     * Creates a new instance of
     * {@link org.spongepowered.api.event.item.inventory.ClickInventoryEvent.Middle}.
     * 
     * @param cause The cause
     * @param cursorTransaction The cursor transaction
     * @param targetInventory The target inventory
     * @param transactions The transactions
     * @return A new middle click inventory event
     */
    public static ClickInventoryEvent.Middle createClickInventoryEventMiddle(Cause cause, Transaction<ItemStackSnapshot> cursorTransaction, Container targetInventory, List<SlotTransaction> transactions) {
        HashMap<String, Object> values = new HashMap<>();
        values.put("cause", cause);
        values.put("cursorTransaction", cursorTransaction);
        values.put("targetInventory", targetInventory);
        values.put("transactions", transactions);
        return SpongeEventFactoryUtils.createEventImpl(ClickInventoryEvent.Middle.class, values);
    }

    /**
     * AUTOMATICALLY GENERATED, DO NOT EDIT.
     * Creates a new instance of
     * {@link org.spongepowered.api.event.item.inventory.ClickInventoryEvent.NumberPress}.
     * 
     * @param cause The cause
     * @param cursorTransaction The cursor transaction
     * @param targetInventory The target inventory
     * @param transactions The transactions
     * @param number The number
     * @return A new number press click inventory event
     */
    public static ClickInventoryEvent.NumberPress createClickInventoryEventNumberPress(Cause cause, Transaction<ItemStackSnapshot> cursorTransaction, Container targetInventory, List<SlotTransaction> transactions, int number) {
        HashMap<String, Object> values = new HashMap<>();
        values.put("cause", cause);
        values.put("cursorTransaction", cursorTransaction);
        values.put("targetInventory", targetInventory);
        values.put("transactions", transactions);
        values.put("number", number);
        return SpongeEventFactoryUtils.createEventImpl(ClickInventoryEvent.NumberPress.class, values);
    }

    /**
     * AUTOMATICALLY GENERATED, DO NOT EDIT.
     * Creates a new instance of
     * {@link org.spongepowered.api.event.item.inventory.ClickInventoryEvent.Primary}.
     * 
     * @param cause The cause
     * @param cursorTransaction The cursor transaction
     * @param targetInventory The target inventory
     * @param transactions The transactions
     * @return A new primary click inventory event
     */
    public static ClickInventoryEvent.Primary createClickInventoryEventPrimary(Cause cause, Transaction<ItemStackSnapshot> cursorTransaction, Container targetInventory, List<SlotTransaction> transactions) {
        HashMap<String, Object> values = new HashMap<>();
        values.put("cause", cause);
        values.put("cursorTransaction", cursorTransaction);
        values.put("targetInventory", targetInventory);
        values.put("transactions", transactions);
        return SpongeEventFactoryUtils.createEventImpl(ClickInventoryEvent.Primary.class, values);
    }

    /**
     * AUTOMATICALLY GENERATED, DO NOT EDIT.
     * Creates a new instance of
     * {@link org.spongepowered.api.event.item.inventory.ClickInventoryEvent.Secondary}.
     * 
     * @param cause The cause
     * @param cursorTransaction The cursor transaction
     * @param targetInventory The target inventory
     * @param transactions The transactions
     * @return A new secondary click inventory event
     */
    public static ClickInventoryEvent.Secondary createClickInventoryEventSecondary(Cause cause, Transaction<ItemStackSnapshot> cursorTransaction, Container targetInventory, List<SlotTransaction> transactions) {
        HashMap<String, Object> values = new HashMap<>();
        values.put("cause", cause);
        values.put("cursorTransaction", cursorTransaction);
        values.put("targetInventory", targetInventory);
        values.put("transactions", transactions);
        return SpongeEventFactoryUtils.createEventImpl(ClickInventoryEvent.Secondary.class, values);
    }

    /**
     * AUTOMATICALLY GENERATED, DO NOT EDIT.
     * Creates a new instance of
     * {@link org.spongepowered.api.event.item.inventory.ClickInventoryEvent.Shift.Primary}.
     * 
     * @param cause The cause
     * @param cursorTransaction The cursor transaction
     * @param targetInventory The target inventory
     * @param transactions The transactions
     * @return A new primary shift click inventory event
     */
    public static ClickInventoryEvent.Shift.Primary createClickInventoryEventShiftPrimary(Cause cause, Transaction<ItemStackSnapshot> cursorTransaction, Container targetInventory, List<SlotTransaction> transactions) {
        HashMap<String, Object> values = new HashMap<>();
        values.put("cause", cause);
        values.put("cursorTransaction", cursorTransaction);
        values.put("targetInventory", targetInventory);
        values.put("transactions", transactions);
        return SpongeEventFactoryUtils.createEventImpl(ClickInventoryEvent.Shift.Primary.class, values);
    }

    /**
     * AUTOMATICALLY GENERATED, DO NOT EDIT.
     * Creates a new instance of
     * {@link org.spongepowered.api.event.item.inventory.ClickInventoryEvent.Shift.Secondary}.
     * 
     * @param cause The cause
     * @param cursorTransaction The cursor transaction
     * @param targetInventory The target inventory
     * @param transactions The transactions
     * @return A new secondary shift click inventory event
     */
    public static ClickInventoryEvent.Shift.Secondary createClickInventoryEventShiftSecondary(Cause cause, Transaction<ItemStackSnapshot> cursorTransaction, Container targetInventory, List<SlotTransaction> transactions) {
        HashMap<String, Object> values = new HashMap<>();
        values.put("cause", cause);
        values.put("cursorTransaction", cursorTransaction);
        values.put("targetInventory", targetInventory);
        values.put("transactions", transactions);
        return SpongeEventFactoryUtils.createEventImpl(ClickInventoryEvent.Shift.Secondary.class, values);
    }

    /**
     * AUTOMATICALLY GENERATED, DO NOT EDIT.
     * Creates a new instance of
     * {@link org.spongepowered.api.event.item.inventory.CreativeInventoryEvent.Click}.
     * 
     * @param cause The cause
     * @param cursorTransaction The cursor transaction
     * @param targetInventory The target inventory
     * @param transactions The transactions
     * @return A new click creative inventory event
     */
    public static CreativeInventoryEvent.Click createCreativeInventoryEventClick(Cause cause, Transaction<ItemStackSnapshot> cursorTransaction, Container targetInventory, List<SlotTransaction> transactions) {
        HashMap<String, Object> values = new HashMap<>();
        values.put("cause", cause);
        values.put("cursorTransaction", cursorTransaction);
        values.put("targetInventory", targetInventory);
        values.put("transactions", transactions);
        return SpongeEventFactoryUtils.createEventImpl(CreativeInventoryEvent.Click.class, values);
    }

    /**
     * AUTOMATICALLY GENERATED, DO NOT EDIT.
     * Creates a new instance of
     * {@link org.spongepowered.api.event.item.inventory.CreativeInventoryEvent.Drop}.
     * 
     * @param cause The cause
     * @param cursorTransaction The cursor transaction
     * @param entities The entities
     * @param targetInventory The target inventory
     * @param targetWorld The target world
     * @param transactions The transactions
     * @return A new drop creative inventory event
     */
    public static CreativeInventoryEvent.Drop createCreativeInventoryEventDrop(Cause cause, Transaction<ItemStackSnapshot> cursorTransaction, List<Entity> entities, Container targetInventory, World targetWorld, List<SlotTransaction> transactions) {
        HashMap<String, Object> values = new HashMap<>();
        values.put("cause", cause);
        values.put("cursorTransaction", cursorTransaction);
        values.put("entities", entities);
        values.put("targetInventory", targetInventory);
        values.put("targetWorld", targetWorld);
        values.put("transactions", transactions);
        return SpongeEventFactoryUtils.createEventImpl(CreativeInventoryEvent.Drop.class, values);
    }

    /**
     * AUTOMATICALLY GENERATED, DO NOT EDIT.
     * Creates a new instance of
     * {@link org.spongepowered.api.event.item.inventory.DropItemEvent.Custom}.
     * 
     * @param cause The cause
     * @param entities The entities
     * @param targetWorld The target world
     * @return A new custom drop item event
     */
    public static DropItemEvent.Custom createDropItemEventCustom(Cause cause, List<Entity> entities, World targetWorld) {
        HashMap<String, Object> values = new HashMap<>();
        values.put("cause", cause);
        values.put("entities", entities);
        values.put("targetWorld", targetWorld);
        return SpongeEventFactoryUtils.createEventImpl(DropItemEvent.Custom.class, values);
    }

    /**
     * AUTOMATICALLY GENERATED, DO NOT EDIT.
     * Creates a new instance of
     * {@link org.spongepowered.api.event.item.inventory.DropItemEvent.Destruct}.
     * 
     * @param cause The cause
     * @param entities The entities
     * @param targetWorld The target world
     * @return A new destruct drop item event
     */
    public static DropItemEvent.Destruct createDropItemEventDestruct(Cause cause, List<Entity> entities, World targetWorld) {
        HashMap<String, Object> values = new HashMap<>();
        values.put("cause", cause);
        values.put("entities", entities);
        values.put("targetWorld", targetWorld);
        return SpongeEventFactoryUtils.createEventImpl(DropItemEvent.Destruct.class, values);
    }

    /**
     * AUTOMATICALLY GENERATED, DO NOT EDIT.
     * Creates a new instance of
     * {@link org.spongepowered.api.event.item.inventory.DropItemEvent.Dispense}.
     * 
     * @param cause The cause
     * @param entities The entities
     * @param targetWorld The target world
     * @return A new dispense drop item event
     */
    public static DropItemEvent.Dispense createDropItemEventDispense(Cause cause, List<Entity> entities, World targetWorld) {
        HashMap<String, Object> values = new HashMap<>();
        values.put("cause", cause);
        values.put("entities", entities);
        values.put("targetWorld", targetWorld);
        return SpongeEventFactoryUtils.createEventImpl(DropItemEvent.Dispense.class, values);
    }

    /**
     * AUTOMATICALLY GENERATED, DO NOT EDIT.
     * Creates a new instance of
     * {@link org.spongepowered.api.event.item.inventory.DropItemEvent.Pre}.
     * 
     * @param cause The cause
     * @param originalDroppedItems The original dropped items
     * @param droppedItems The dropped items
     * @return A new pre drop item event
     */
    public static DropItemEvent.Pre createDropItemEventPre(Cause cause, List<ItemStackSnapshot> originalDroppedItems, List<ItemStackSnapshot> droppedItems) {
        HashMap<String, Object> values = new HashMap<>();
        values.put("cause", cause);
        values.put("originalDroppedItems", originalDroppedItems);
        values.put("droppedItems", droppedItems);
        return SpongeEventFactoryUtils.createEventImpl(DropItemEvent.Pre.class, values);
    }

    /**
     * AUTOMATICALLY GENERATED, DO NOT EDIT.
     * Creates a new instance of
     * {@link org.spongepowered.api.event.item.inventory.InteractInventoryEvent.Close}.
     * 
     * @param cause The cause
     * @param cursorTransaction The cursor transaction
     * @param targetInventory The target inventory
     * @return A new close interact inventory event
     */
    public static InteractInventoryEvent.Close createInteractInventoryEventClose(Cause cause, Transaction<ItemStackSnapshot> cursorTransaction, Container targetInventory) {
        HashMap<String, Object> values = new HashMap<>();
        values.put("cause", cause);
        values.put("cursorTransaction", cursorTransaction);
        values.put("targetInventory", targetInventory);
        return SpongeEventFactoryUtils.createEventImpl(InteractInventoryEvent.Close.class, values);
    }

    /**
     * AUTOMATICALLY GENERATED, DO NOT EDIT.
     * Creates a new instance of
     * {@link org.spongepowered.api.event.item.inventory.InteractInventoryEvent.Open}.
     * 
     * @param cause The cause
     * @param cursorTransaction The cursor transaction
     * @param targetInventory The target inventory
     * @return A new open interact inventory event
     */
    public static InteractInventoryEvent.Open createInteractInventoryEventOpen(Cause cause, Transaction<ItemStackSnapshot> cursorTransaction, Container targetInventory) {
        HashMap<String, Object> values = new HashMap<>();
        values.put("cause", cause);
        values.put("cursorTransaction", cursorTransaction);
        values.put("targetInventory", targetInventory);
        return SpongeEventFactoryUtils.createEventImpl(InteractInventoryEvent.Open.class, values);
    }

    /**
     * AUTOMATICALLY GENERATED, DO NOT EDIT.
     * Creates a new instance of
     * {@link org.spongepowered.api.event.item.inventory.TargetContainerEvent}.
     * 
     * @param cause The cause
     * @param targetInventory The target inventory
     * @return A new target container event
     */
    public static TargetContainerEvent createTargetContainerEvent(Cause cause, Container targetInventory) {
        HashMap<String, Object> values = new HashMap<>();
        values.put("cause", cause);
        values.put("targetInventory", targetInventory);
        return SpongeEventFactoryUtils.createEventImpl(TargetContainerEvent.class, values);
    }

    /**
     * AUTOMATICALLY GENERATED, DO NOT EDIT.
     * Creates a new instance of
     * {@link org.spongepowered.api.event.item.inventory.TargetInventoryEvent}.
     * 
     * @param cause The cause
     * @param targetInventory The target inventory
     * @return A new target inventory event
     */
    public static TargetInventoryEvent createTargetInventoryEvent(Cause cause, Inventory targetInventory) {
        HashMap<String, Object> values = new HashMap<>();
        values.put("cause", cause);
        values.put("targetInventory", targetInventory);
        return SpongeEventFactoryUtils.createEventImpl(TargetInventoryEvent.class, values);
    }

    /**
     * AUTOMATICALLY GENERATED, DO NOT EDIT.
     * Creates a new instance of
     * {@link org.spongepowered.api.event.item.inventory.UseItemStackEvent.Finish}.
     * 
     * @param cause The cause
     * @param originalRemainingDuration The original remaining duration
     * @param remainingDuration The remaining duration
     * @param itemStackInUse The item stack in use
     * @return A new finish use item stack event
     */
    public static UseItemStackEvent.Finish createUseItemStackEventFinish(Cause cause, int originalRemainingDuration, int remainingDuration, ItemStackSnapshot itemStackInUse) {
        HashMap<String, Object> values = new HashMap<>();
        values.put("cause", cause);
        values.put("originalRemainingDuration", originalRemainingDuration);
        values.put("remainingDuration", remainingDuration);
        values.put("itemStackInUse", itemStackInUse);
        return SpongeEventFactoryUtils.createEventImpl(UseItemStackEvent.Finish.class, values);
    }

    /**
     * AUTOMATICALLY GENERATED, DO NOT EDIT.
     * Creates a new instance of
     * {@link org.spongepowered.api.event.item.inventory.UseItemStackEvent.Replace}.
     * 
     * @param cause The cause
     * @param originalRemainingDuration The original remaining duration
     * @param remainingDuration The remaining duration
     * @param itemStackInUse The item stack in use
     * @param itemStackResult The item stack result
     * @return A new replace use item stack event
     */
    public static UseItemStackEvent.Replace createUseItemStackEventReplace(Cause cause, int originalRemainingDuration, int remainingDuration, ItemStackSnapshot itemStackInUse, Transaction<ItemStackSnapshot> itemStackResult) {
        HashMap<String, Object> values = new HashMap<>();
        values.put("cause", cause);
        values.put("originalRemainingDuration", originalRemainingDuration);
        values.put("remainingDuration", remainingDuration);
        values.put("itemStackInUse", itemStackInUse);
        values.put("itemStackResult", itemStackResult);
        return SpongeEventFactoryUtils.createEventImpl(UseItemStackEvent.Replace.class, values);
    }

    /**
     * AUTOMATICALLY GENERATED, DO NOT EDIT.
     * Creates a new instance of
     * {@link org.spongepowered.api.event.item.inventory.UseItemStackEvent.Reset}.
     * 
     * @param cause The cause
     * @param originalRemainingDuration The original remaining duration
     * @param remainingDuration The remaining duration
     * @param itemStackInUse The item stack in use
     * @return A new reset use item stack event
     */
    public static UseItemStackEvent.Reset createUseItemStackEventReset(Cause cause, int originalRemainingDuration, int remainingDuration, ItemStackSnapshot itemStackInUse) {
        HashMap<String, Object> values = new HashMap<>();
        values.put("cause", cause);
        values.put("originalRemainingDuration", originalRemainingDuration);
        values.put("remainingDuration", remainingDuration);
        values.put("itemStackInUse", itemStackInUse);
        return SpongeEventFactoryUtils.createEventImpl(UseItemStackEvent.Reset.class, values);
    }

    /**
     * AUTOMATICALLY GENERATED, DO NOT EDIT.
     * Creates a new instance of
     * {@link org.spongepowered.api.event.item.inventory.UseItemStackEvent.Start}.
     * 
     * @param cause The cause
     * @param originalRemainingDuration The original remaining duration
     * @param remainingDuration The remaining duration
     * @param itemStackInUse The item stack in use
     * @return A new start use item stack event
     */
    public static UseItemStackEvent.Start createUseItemStackEventStart(Cause cause, int originalRemainingDuration, int remainingDuration, ItemStackSnapshot itemStackInUse) {
        HashMap<String, Object> values = new HashMap<>();
        values.put("cause", cause);
        values.put("originalRemainingDuration", originalRemainingDuration);
        values.put("remainingDuration", remainingDuration);
        values.put("itemStackInUse", itemStackInUse);
        return SpongeEventFactoryUtils.createEventImpl(UseItemStackEvent.Start.class, values);
    }

    /**
     * AUTOMATICALLY GENERATED, DO NOT EDIT.
     * Creates a new instance of
     * {@link org.spongepowered.api.event.item.inventory.UseItemStackEvent.Stop}.
     * 
     * @param cause The cause
     * @param originalRemainingDuration The original remaining duration
     * @param remainingDuration The remaining duration
     * @param itemStackInUse The item stack in use
     * @return A new stop use item stack event
     */
    public static UseItemStackEvent.Stop createUseItemStackEventStop(Cause cause, int originalRemainingDuration, int remainingDuration, ItemStackSnapshot itemStackInUse) {
        HashMap<String, Object> values = new HashMap<>();
        values.put("cause", cause);
        values.put("originalRemainingDuration", originalRemainingDuration);
        values.put("remainingDuration", remainingDuration);
        values.put("itemStackInUse", itemStackInUse);
        return SpongeEventFactoryUtils.createEventImpl(UseItemStackEvent.Stop.class, values);
    }

    /**
     * AUTOMATICALLY GENERATED, DO NOT EDIT.
     * Creates a new instance of
     * {@link org.spongepowered.api.event.item.inventory.UseItemStackEvent.Tick}.
     * 
     * @param cause The cause
     * @param originalRemainingDuration The original remaining duration
     * @param remainingDuration The remaining duration
     * @param itemStackInUse The item stack in use
     * @return A new tick use item stack event
     */
    public static UseItemStackEvent.Tick createUseItemStackEventTick(Cause cause, int originalRemainingDuration, int remainingDuration, ItemStackSnapshot itemStackInUse) {
        HashMap<String, Object> values = new HashMap<>();
        values.put("cause", cause);
        values.put("originalRemainingDuration", originalRemainingDuration);
        values.put("remainingDuration", remainingDuration);
        values.put("itemStackInUse", itemStackInUse);
        return SpongeEventFactoryUtils.createEventImpl(UseItemStackEvent.Tick.class, values);
    }

    /**
     * AUTOMATICALLY GENERATED, DO NOT EDIT.
     * Creates a new instance of
     * {@link org.spongepowered.api.event.message.MessageChannelEvent.Chat}.
     * 
     * @param cause The cause
     * @param originalChannel The original channel
     * @param channel The channel
     * @param formatter The formatter
     * @param rawMessage The raw message
     * @param messageCancelled The message cancelled
     * @return A new chat message channel event
     */
    public static MessageChannelEvent.Chat createMessageChannelEventChat(Cause cause, MessageChannel originalChannel, Optional<MessageChannel> channel, MessageEvent.MessageFormatter formatter, Text rawMessage, boolean messageCancelled) {
        HashMap<String, Object> values = new HashMap<>();
        values.put("cause", cause);
        values.put("originalChannel", originalChannel);
        values.put("channel", channel);
        values.put("formatter", formatter);
        values.put("rawMessage", rawMessage);
        values.put("messageCancelled", messageCancelled);
        return SpongeEventFactoryUtils.createEventImpl(MessageChannelEvent.Chat.class, values);
    }

    /**
     * AUTOMATICALLY GENERATED, DO NOT EDIT.
     * Creates a new instance of
     * {@link org.spongepowered.api.event.network.BanIpEvent}.
     * 
     * @param cause The cause
     * @param ban The ban
     * @return A new ban ip event
     */
    public static BanIpEvent createBanIpEvent(Cause cause, Ban.Ip ban) {
        HashMap<String, Object> values = new HashMap<>();
        values.put("cause", cause);
        values.put("ban", ban);
        return SpongeEventFactoryUtils.createEventImpl(BanIpEvent.class, values);
    }

    /**
     * AUTOMATICALLY GENERATED, DO NOT EDIT.
     * Creates a new instance of
     * {@link org.spongepowered.api.event.network.ChannelRegistrationEvent.Register}.
     * 
     * @param cause The cause
     * @param channel The channel
     * @return A new register channel registration event
     */
    public static ChannelRegistrationEvent.Register createChannelRegistrationEventRegister(Cause cause, String channel) {
        HashMap<String, Object> values = new HashMap<>();
        values.put("cause", cause);
        values.put("channel", channel);
        return SpongeEventFactoryUtils.createEventImpl(ChannelRegistrationEvent.Register.class, values);
    }

    /**
     * AUTOMATICALLY GENERATED, DO NOT EDIT.
     * Creates a new instance of
     * {@link org.spongepowered.api.event.network.ChannelRegistrationEvent.Unregister}.
     * 
     * @param cause The cause
     * @param channel The channel
     * @return A new unregister channel registration event
     */
    public static ChannelRegistrationEvent.Unregister createChannelRegistrationEventUnregister(Cause cause, String channel) {
        HashMap<String, Object> values = new HashMap<>();
        values.put("cause", cause);
        values.put("channel", channel);
        return SpongeEventFactoryUtils.createEventImpl(ChannelRegistrationEvent.Unregister.class, values);
    }

    /**
     * AUTOMATICALLY GENERATED, DO NOT EDIT.
     * Creates a new instance of
     * {@link org.spongepowered.api.event.network.ClientConnectionEvent.Auth}.
     * 
     * @param cause The cause
     * @param connection The connection
     * @param formatter The formatter
     * @param profile The profile
     * @param messageCancelled The message cancelled
     * @return A new auth client connection event
     */
    public static ClientConnectionEvent.Auth createClientConnectionEventAuth(Cause cause, RemoteConnection connection, MessageEvent.MessageFormatter formatter, GameProfile profile, boolean messageCancelled) {
        HashMap<String, Object> values = new HashMap<>();
        values.put("cause", cause);
        values.put("connection", connection);
        values.put("formatter", formatter);
        values.put("profile", profile);
        values.put("messageCancelled", messageCancelled);
        return SpongeEventFactoryUtils.createEventImpl(ClientConnectionEvent.Auth.class, values);
    }

    /**
     * AUTOMATICALLY GENERATED, DO NOT EDIT.
     * Creates a new instance of
     * {@link org.spongepowered.api.event.network.ClientConnectionEvent.Disconnect}.
     * 
     * @param cause The cause
     * @param originalChannel The original channel
     * @param channel The channel
     * @param formatter The formatter
     * @param targetEntity The target entity
     * @param messageCancelled The message cancelled
     * @return A new disconnect client connection event
     */
    public static ClientConnectionEvent.Disconnect createClientConnectionEventDisconnect(Cause cause, MessageChannel originalChannel, Optional<MessageChannel> channel, MessageEvent.MessageFormatter formatter, Player targetEntity, boolean messageCancelled) {
        HashMap<String, Object> values = new HashMap<>();
        values.put("cause", cause);
        values.put("originalChannel", originalChannel);
        values.put("channel", channel);
        values.put("formatter", formatter);
        values.put("targetEntity", targetEntity);
        values.put("messageCancelled", messageCancelled);
        return SpongeEventFactoryUtils.createEventImpl(ClientConnectionEvent.Disconnect.class, values);
    }

    /**
     * AUTOMATICALLY GENERATED, DO NOT EDIT.
     * Creates a new instance of
     * {@link org.spongepowered.api.event.network.ClientConnectionEvent.Join}.
     * 
     * @param cause The cause
     * @param originalChannel The original channel
     * @param channel The channel
     * @param formatter The formatter
     * @param targetEntity The target entity
     * @param messageCancelled The message cancelled
     * @return A new join client connection event
     */
    public static ClientConnectionEvent.Join createClientConnectionEventJoin(Cause cause, MessageChannel originalChannel, Optional<MessageChannel> channel, MessageEvent.MessageFormatter formatter, Player targetEntity, boolean messageCancelled) {
        HashMap<String, Object> values = new HashMap<>();
        values.put("cause", cause);
        values.put("originalChannel", originalChannel);
        values.put("channel", channel);
        values.put("formatter", formatter);
        values.put("targetEntity", targetEntity);
        values.put("messageCancelled", messageCancelled);
        return SpongeEventFactoryUtils.createEventImpl(ClientConnectionEvent.Join.class, values);
    }

    /**
     * AUTOMATICALLY GENERATED, DO NOT EDIT.
     * Creates a new instance of
     * {@link org.spongepowered.api.event.network.ClientConnectionEvent.Login}.
     * 
     * @param cause The cause
     * @param fromTransform The from transform
     * @param toTransform The to transform
     * @param connection The connection
     * @param formatter The formatter
     * @param profile The profile
     * @param targetUser The target user
     * @param messageCancelled The message cancelled
     * @return A new login client connection event
     */
    public static ClientConnectionEvent.Login createClientConnectionEventLogin(Cause cause, Transform<World> fromTransform, Transform<World> toTransform, RemoteConnection connection, MessageEvent.MessageFormatter formatter, GameProfile profile, User targetUser, boolean messageCancelled) {
        HashMap<String, Object> values = new HashMap<>();
        values.put("cause", cause);
        values.put("fromTransform", fromTransform);
        values.put("toTransform", toTransform);
        values.put("connection", connection);
        values.put("formatter", formatter);
        values.put("profile", profile);
        values.put("targetUser", targetUser);
        values.put("messageCancelled", messageCancelled);
        return SpongeEventFactoryUtils.createEventImpl(ClientConnectionEvent.Login.class, values);
    }

    /**
     * AUTOMATICALLY GENERATED, DO NOT EDIT.
     * Creates a new instance of
     * {@link org.spongepowered.api.event.network.PardonIpEvent}.
     * 
     * @param cause The cause
     * @param ban The ban
     * @return A new pardon ip event
     */
    public static PardonIpEvent createPardonIpEvent(Cause cause, Ban.Ip ban) {
        HashMap<String, Object> values = new HashMap<>();
        values.put("cause", cause);
        values.put("ban", ban);
        return SpongeEventFactoryUtils.createEventImpl(PardonIpEvent.class, values);
    }

    /**
     * AUTOMATICALLY GENERATED, DO NOT EDIT.
     * Creates a new instance of
     * {@link org.spongepowered.api.event.network.rcon.RconConnectionEvent.Connect}.
     * 
     * @param cause The cause
     * @param source The source
     * @return A new connect rcon connection event
     */
    public static RconConnectionEvent.Connect createRconConnectionEventConnect(Cause cause, RconSource source) {
        HashMap<String, Object> values = new HashMap<>();
        values.put("cause", cause);
        values.put("source", source);
        return SpongeEventFactoryUtils.createEventImpl(RconConnectionEvent.Connect.class, values);
    }

    /**
     * AUTOMATICALLY GENERATED, DO NOT EDIT.
     * Creates a new instance of
     * {@link org.spongepowered.api.event.network.rcon.RconConnectionEvent.Disconnect}.
     * 
     * @param cause The cause
     * @param source The source
     * @return A new disconnect rcon connection event
     */
    public static RconConnectionEvent.Disconnect createRconConnectionEventDisconnect(Cause cause, RconSource source) {
        HashMap<String, Object> values = new HashMap<>();
        values.put("cause", cause);
        values.put("source", source);
        return SpongeEventFactoryUtils.createEventImpl(RconConnectionEvent.Disconnect.class, values);
    }

    /**
     * AUTOMATICALLY GENERATED, DO NOT EDIT.
     * Creates a new instance of
     * {@link org.spongepowered.api.event.network.rcon.RconConnectionEvent.Login}.
     * 
     * @param cause The cause
     * @param source The source
     * @return A new login rcon connection event
     */
    public static RconConnectionEvent.Login createRconConnectionEventLogin(Cause cause, RconSource source) {
        HashMap<String, Object> values = new HashMap<>();
        values.put("cause", cause);
        values.put("source", source);
        return SpongeEventFactoryUtils.createEventImpl(RconConnectionEvent.Login.class, values);
    }

    /**
     * AUTOMATICALLY GENERATED, DO NOT EDIT.
     * Creates a new instance of
     * {@link org.spongepowered.api.event.server.ClientPingServerEvent}.
     * 
     * @param cause The cause
     * @param client The client
     * @param response The response
     * @return A new client ping server event
     */
    public static ClientPingServerEvent createClientPingServerEvent(Cause cause, StatusClient client, ClientPingServerEvent.Response response) {
        HashMap<String, Object> values = new HashMap<>();
        values.put("cause", cause);
        values.put("client", client);
        values.put("response", response);
        return SpongeEventFactoryUtils.createEventImpl(ClientPingServerEvent.class, values);
    }

    /**
     * AUTOMATICALLY GENERATED, DO NOT EDIT.
     * Creates a new instance of
     * {@link org.spongepowered.api.event.server.ClientPingServerEvent.Response.Players}.
     * 
     * @param profiles The profiles
     * @param max The max
     * @param online The online
     * @return A new players response client ping server event
     */
    public static ClientPingServerEvent.Response.Players createClientPingServerEventResponsePlayers(List<GameProfile> profiles, int max, int online) {
        HashMap<String, Object> values = new HashMap<>();
        values.put("profiles", profiles);
        values.put("max", max);
        values.put("online", online);
        return SpongeEventFactoryUtils.createEventImpl(ClientPingServerEvent.Response.Players.class, values);
    }

    /**
     * AUTOMATICALLY GENERATED, DO NOT EDIT.
     * Creates a new instance of
     * {@link org.spongepowered.api.event.server.query.QueryServerEvent.Basic}.
     * 
     * @param cause The cause
     * @param address The address
     * @param gameType The game type
     * @param map The map
     * @param motd The motd
     * @param maxPlayerCount The max player count
     * @param maxSize The max size
     * @param playerCount The player count
     * @param size The size
     * @return A new basic query server event
     */
    public static QueryServerEvent.Basic createQueryServerEventBasic(Cause cause, InetSocketAddress address, String gameType, String map, String motd, int maxPlayerCount, int maxSize, int playerCount, int size) {
        HashMap<String, Object> values = new HashMap<>();
        values.put("cause", cause);
        values.put("address", address);
        values.put("gameType", gameType);
        values.put("map", map);
        values.put("motd", motd);
        values.put("maxPlayerCount", maxPlayerCount);
        values.put("maxSize", maxSize);
        values.put("playerCount", playerCount);
        values.put("size", size);
        return SpongeEventFactoryUtils.createEventImpl(QueryServerEvent.Basic.class, values);
    }

    /**
     * AUTOMATICALLY GENERATED, DO NOT EDIT.
     * Creates a new instance of
     * {@link org.spongepowered.api.event.server.query.QueryServerEvent.Full}.
     * 
     * @param cause The cause
     * @param address The address
     * @param customValuesMap The custom values map
     * @param gameId The game id
     * @param gameType The game type
     * @param map The map
     * @param motd The motd
     * @param players The players
     * @param plugins The plugins
     * @param version The version
     * @param maxPlayerCount The max player count
     * @param maxSize The max size
     * @param playerCount The player count
     * @param size The size
     * @return A new full query server event
     */
    public static QueryServerEvent.Full createQueryServerEventFull(Cause cause, InetSocketAddress address, Map<String, String> customValuesMap, String gameId, String gameType, String map, String motd, List<String> players, String plugins, String version, int maxPlayerCount, int maxSize, int playerCount, int size) {
        HashMap<String, Object> values = new HashMap<>();
        values.put("cause", cause);
        values.put("address", address);
        values.put("customValuesMap", customValuesMap);
        values.put("gameId", gameId);
        values.put("gameType", gameType);
        values.put("map", map);
        values.put("motd", motd);
        values.put("players", players);
        values.put("plugins", plugins);
        values.put("version", version);
        values.put("maxPlayerCount", maxPlayerCount);
        values.put("maxSize", maxSize);
        values.put("playerCount", playerCount);
        values.put("size", size);
        return SpongeEventFactoryUtils.createEventImpl(QueryServerEvent.Full.class, values);
    }

    /**
     * AUTOMATICALLY GENERATED, DO NOT EDIT.
     * Creates a new instance of
     * {@link org.spongepowered.api.event.service.ChangeServiceProviderEvent}.
     * 
     * @param cause The cause
     * @param newProviderRegistration The new provider registration
     * @param previousProviderRegistration The previous provider registration
     * @return A new change service provider event
     */
    public static ChangeServiceProviderEvent createChangeServiceProviderEvent(Cause cause, ProviderRegistration<?> newProviderRegistration, Optional<ProviderRegistration<?>> previousProviderRegistration) {
        HashMap<String, Object> values = new HashMap<>();
        values.put("cause", cause);
        values.put("newProviderRegistration", newProviderRegistration);
        values.put("previousProviderRegistration", previousProviderRegistration);
        return SpongeEventFactoryUtils.createEventImpl(ChangeServiceProviderEvent.class, values);
    }

    /**
     * AUTOMATICALLY GENERATED, DO NOT EDIT.
     * Creates a new instance of
     * {@link org.spongepowered.api.event.statistic.ChangeStatisticEvent.TargetPlayer}.
     * 
     * @param cause The cause
     * @param originalValue The original value
     * @param value The value
     * @param statistic The statistic
     * @param targetEntity The target entity
     * @return A new target player change statistic event
     */
    public static ChangeStatisticEvent.TargetPlayer createChangeStatisticEventTargetPlayer(Cause cause, long originalValue, long value, Statistic statistic, Player targetEntity) {
        HashMap<String, Object> values = new HashMap<>();
        values.put("cause", cause);
        values.put("originalValue", originalValue);
        values.put("value", value);
        values.put("statistic", statistic);
        values.put("targetEntity", targetEntity);
        return SpongeEventFactoryUtils.createEventImpl(ChangeStatisticEvent.TargetPlayer.class, values);
    }

    /**
     * AUTOMATICALLY GENERATED, DO NOT EDIT.
     * Creates a new instance of
     * {@link org.spongepowered.api.event.user.BanUserEvent}.
     * 
     * @param cause The cause
     * @param ban The ban
     * @param targetUser The target user
     * @return A new ban user event
     */
    public static BanUserEvent createBanUserEvent(Cause cause, Ban.Profile ban, User targetUser) {
        HashMap<String, Object> values = new HashMap<>();
        values.put("cause", cause);
        values.put("ban", ban);
        values.put("targetUser", targetUser);
        return SpongeEventFactoryUtils.createEventImpl(BanUserEvent.class, values);
    }

    /**
     * AUTOMATICALLY GENERATED, DO NOT EDIT.
     * Creates a new instance of
     * {@link org.spongepowered.api.event.user.BanUserEvent.TargetPlayer}.
     * 
     * @param cause The cause
     * @param ban The ban
     * @param targetEntity The target entity
     * @param targetUser The target user
     * @return A new target player ban user event
     */
    public static BanUserEvent.TargetPlayer createBanUserEventTargetPlayer(Cause cause, Ban.Profile ban, Player targetEntity, User targetUser) {
        HashMap<String, Object> values = new HashMap<>();
        values.put("cause", cause);
        values.put("ban", ban);
        values.put("targetEntity", targetEntity);
        values.put("targetUser", targetUser);
        return SpongeEventFactoryUtils.createEventImpl(BanUserEvent.TargetPlayer.class, values);
    }

    /**
     * AUTOMATICALLY GENERATED, DO NOT EDIT.
     * Creates a new instance of
     * {@link org.spongepowered.api.event.user.PardonUserEvent}.
     * 
     * @param cause The cause
     * @param ban The ban
     * @param targetUser The target user
     * @return A new pardon user event
     */
    public static PardonUserEvent createPardonUserEvent(Cause cause, Ban.Profile ban, User targetUser) {
        HashMap<String, Object> values = new HashMap<>();
        values.put("cause", cause);
        values.put("ban", ban);
        values.put("targetUser", targetUser);
        return SpongeEventFactoryUtils.createEventImpl(PardonUserEvent.class, values);
    }

    /**
     * AUTOMATICALLY GENERATED, DO NOT EDIT.
     * Creates a new instance of
     * {@link org.spongepowered.api.event.user.PardonUserEvent.TargetPlayer}.
     * 
     * @param cause The cause
     * @param ban The ban
     * @param targetEntity The target entity
     * @param targetUser The target user
     * @return A new target player pardon user event
     */
    public static PardonUserEvent.TargetPlayer createPardonUserEventTargetPlayer(Cause cause, Ban.Profile ban, Player targetEntity, Player targetUser) {
        HashMap<String, Object> values = new HashMap<>();
        values.put("cause", cause);
        values.put("ban", ban);
        values.put("targetEntity", targetEntity);
        values.put("targetUser", targetUser);
        return SpongeEventFactoryUtils.createEventImpl(PardonUserEvent.TargetPlayer.class, values);
    }

    /**
     * AUTOMATICALLY GENERATED, DO NOT EDIT.
     * Creates a new instance of
     * {@link org.spongepowered.api.event.user.TargetUserEvent}.
     * 
     * @param cause The cause
     * @param targetUser The target user
     * @return A new target user event
     */
    public static TargetUserEvent createTargetUserEvent(Cause cause, User targetUser) {
        HashMap<String, Object> values = new HashMap<>();
        values.put("cause", cause);
        values.put("targetUser", targetUser);
        return SpongeEventFactoryUtils.createEventImpl(TargetUserEvent.class, values);
    }

    /**
     * AUTOMATICALLY GENERATED, DO NOT EDIT.
     * Creates a new instance of
     * {@link org.spongepowered.api.event.world.ChangeWorldGameRuleEvent}.
     * 
     * @param cause The cause
     * @param originalValue The original value
     * @param value The value
     * @param name The name
     * @param targetWorld The target world
     * @return A new change world game rule event
     */
    public static ChangeWorldGameRuleEvent createChangeWorldGameRuleEvent(Cause cause, String originalValue, String value, String name, World targetWorld) {
        HashMap<String, Object> values = new HashMap<>();
        values.put("cause", cause);
        values.put("originalValue", originalValue);
        values.put("value", value);
        values.put("name", name);
        values.put("targetWorld", targetWorld);
        return SpongeEventFactoryUtils.createEventImpl(ChangeWorldGameRuleEvent.class, values);
    }

    /**
     * AUTOMATICALLY GENERATED, DO NOT EDIT.
     * Creates a new instance of
     * {@link org.spongepowered.api.event.world.ChangeWorldWeatherEvent}.
     * 
     * @param cause The cause
     * @param originalDuration The original duration
     * @param duration The duration
     * @param originalWeather The original weather
     * @param weather The weather
     * @param initialWeather The initial weather
     * @param targetWorld The target world
     * @return A new change world weather event
     */
    public static ChangeWorldWeatherEvent createChangeWorldWeatherEvent(Cause cause, int originalDuration, int duration, Weather originalWeather, Weather weather, Weather initialWeather, World targetWorld) {
        HashMap<String, Object> values = new HashMap<>();
        values.put("cause", cause);
        values.put("originalDuration", originalDuration);
        values.put("duration", duration);
        values.put("originalWeather", originalWeather);
        values.put("weather", weather);
        values.put("initialWeather", initialWeather);
        values.put("targetWorld", targetWorld);
        return SpongeEventFactoryUtils.createEventImpl(ChangeWorldWeatherEvent.class, values);
    }

    /**
     * AUTOMATICALLY GENERATED, DO NOT EDIT.
     * Creates a new instance of
     * {@link org.spongepowered.api.event.world.ConstructPortalEvent}.
     * 
     * @param cause The cause
     * @param portalLocation The portal location
     * @return A new construct portal event
     */
    public static ConstructPortalEvent createConstructPortalEvent(Cause cause, Location<World> portalLocation) {
        HashMap<String, Object> values = new HashMap<>();
        values.put("cause", cause);
        values.put("portalLocation", portalLocation);
        return SpongeEventFactoryUtils.createEventImpl(ConstructPortalEvent.class, values);
    }

    /**
     * AUTOMATICALLY GENERATED, DO NOT EDIT.
     * Creates a new instance of
     * {@link org.spongepowered.api.event.world.ConstructWorldPropertiesEvent}.
     * 
     * @param cause The cause
     * @param worldArchetype The world archetype
     * @param worldProperties The world properties
     * @return A new construct world properties event
     */
    public static ConstructWorldPropertiesEvent createConstructWorldPropertiesEvent(Cause cause, WorldArchetype worldArchetype, WorldProperties worldProperties) {
        HashMap<String, Object> values = new HashMap<>();
        values.put("cause", cause);
        values.put("worldArchetype", worldArchetype);
        values.put("worldProperties", worldProperties);
        return SpongeEventFactoryUtils.createEventImpl(ConstructWorldPropertiesEvent.class, values);
    }

    /**
     * AUTOMATICALLY GENERATED, DO NOT EDIT.
     * Creates a new instance of
     * {@link org.spongepowered.api.event.world.ExplosionEvent.Detonate}.
     * 
     * @param cause The cause
     * @param entities The entities
     * @param explosion The explosion
     * @param targetWorld The target world
     * @param transactions The transactions
     * @return A new detonate explosion event
     */
    public static ExplosionEvent.Detonate createExplosionEventDetonate(Cause cause, List<Entity> entities, Explosion explosion, World targetWorld, List<Transaction<BlockSnapshot>> transactions) {
        HashMap<String, Object> values = new HashMap<>();
        values.put("cause", cause);
        values.put("entities", entities);
        values.put("explosion", explosion);
        values.put("targetWorld", targetWorld);
        values.put("transactions", transactions);
        return SpongeEventFactoryUtils.createEventImpl(ExplosionEvent.Detonate.class, values);
    }

    /**
     * AUTOMATICALLY GENERATED, DO NOT EDIT.
     * Creates a new instance of
     * {@link org.spongepowered.api.event.world.ExplosionEvent.Post}.
     * 
     * @param cause The cause
     * @param explosion The explosion
     * @param targetWorld The target world
     * @return A new post explosion event
     */
    public static ExplosionEvent.Post createExplosionEventPost(Cause cause, Explosion explosion, World targetWorld) {
        HashMap<String, Object> values = new HashMap<>();
        values.put("cause", cause);
        values.put("explosion", explosion);
        values.put("targetWorld", targetWorld);
        return SpongeEventFactoryUtils.createEventImpl(ExplosionEvent.Post.class, values);
    }

    /**
     * AUTOMATICALLY GENERATED, DO NOT EDIT.
     * Creates a new instance of
     * {@link org.spongepowered.api.event.world.ExplosionEvent.Pre}.
     * 
     * @param cause The cause
     * @param explosion The explosion
     * @param targetWorld The target world
     * @return A new pre explosion event
     */
    public static ExplosionEvent.Pre createExplosionEventPre(Cause cause, Explosion explosion, World targetWorld) {
        HashMap<String, Object> values = new HashMap<>();
        values.put("cause", cause);
        values.put("explosion", explosion);
        values.put("targetWorld", targetWorld);
        return SpongeEventFactoryUtils.createEventImpl(ExplosionEvent.Pre.class, values);
    }

    /**
     * AUTOMATICALLY GENERATED, DO NOT EDIT.
     * Creates a new instance of
     * {@link org.spongepowered.api.event.world.GenerateChunkEvent.Post}.
     * 
     * @param cause The cause
     * @param targetChunk The target chunk
     * @return A new post generate chunk event
     */
    public static GenerateChunkEvent.Post createGenerateChunkEventPost(Cause cause, Chunk targetChunk) {
        HashMap<String, Object> values = new HashMap<>();
        values.put("cause", cause);
        values.put("targetChunk", targetChunk);
        return SpongeEventFactoryUtils.createEventImpl(GenerateChunkEvent.Post.class, values);
    }

    /**
     * AUTOMATICALLY GENERATED, DO NOT EDIT.
     * Creates a new instance of
     * {@link org.spongepowered.api.event.world.GenerateChunkEvent.Pre}.
     * 
     * @param cause The cause
     * @param targetChunk The target chunk
     * @return A new pre generate chunk event
     */
    public static GenerateChunkEvent.Pre createGenerateChunkEventPre(Cause cause, Chunk targetChunk) {
        HashMap<String, Object> values = new HashMap<>();
        values.put("cause", cause);
        values.put("targetChunk", targetChunk);
        return SpongeEventFactoryUtils.createEventImpl(GenerateChunkEvent.Pre.class, values);
    }

    /**
     * AUTOMATICALLY GENERATED, DO NOT EDIT.
     * Creates a new instance of
     * {@link org.spongepowered.api.event.world.LoadWorldEvent}.
     * 
     * @param cause The cause
     * @param targetWorld The target world
     * @return A new load world event
     */
    public static LoadWorldEvent createLoadWorldEvent(Cause cause, World targetWorld) {
        HashMap<String, Object> values = new HashMap<>();
        values.put("cause", cause);
        values.put("targetWorld", targetWorld);
        return SpongeEventFactoryUtils.createEventImpl(LoadWorldEvent.class, values);
    }

    /**
     * AUTOMATICALLY GENERATED, DO NOT EDIT.
     * Creates a new instance of
     * {@link org.spongepowered.api.event.world.SaveWorldEvent}.
     * 
     * @param cause The cause
     * @param targetWorld The target world
     * @return A new save world event
     */
    public static SaveWorldEvent createSaveWorldEvent(Cause cause, World targetWorld) {
        HashMap<String, Object> values = new HashMap<>();
        values.put("cause", cause);
        values.put("targetWorld", targetWorld);
        return SpongeEventFactoryUtils.createEventImpl(SaveWorldEvent.class, values);
    }

    /**
     * AUTOMATICALLY GENERATED, DO NOT EDIT.
     * Creates a new instance of
     * {@link org.spongepowered.api.event.world.SaveWorldEvent.Post}.
     * 
     * @param cause The cause
     * @param targetWorld The target world
     * @return A new post save world event
     */
    public static SaveWorldEvent.Post createSaveWorldEventPost(Cause cause, World targetWorld) {
        HashMap<String, Object> values = new HashMap<>();
        values.put("cause", cause);
        values.put("targetWorld", targetWorld);
        return SpongeEventFactoryUtils.createEventImpl(SaveWorldEvent.Post.class, values);
    }

    /**
     * AUTOMATICALLY GENERATED, DO NOT EDIT.
     * Creates a new instance of
     * {@link org.spongepowered.api.event.world.SaveWorldEvent.Pre}.
     * 
     * @param cause The cause
     * @param targetWorld The target world
     * @return A new pre save world event
     */
    public static SaveWorldEvent.Pre createSaveWorldEventPre(Cause cause, World targetWorld) {
        HashMap<String, Object> values = new HashMap<>();
        values.put("cause", cause);
        values.put("targetWorld", targetWorld);
        return SpongeEventFactoryUtils.createEventImpl(SaveWorldEvent.Pre.class, values);
    }

    /**
     * AUTOMATICALLY GENERATED, DO NOT EDIT.
     * Creates a new instance of
     * {@link org.spongepowered.api.event.world.TargetWorldEvent}.
     * 
     * @param cause The cause
     * @param targetWorld The target world
     * @return A new target world event
     */
    public static TargetWorldEvent createTargetWorldEvent(Cause cause, World targetWorld) {
        HashMap<String, Object> values = new HashMap<>();
        values.put("cause", cause);
        values.put("targetWorld", targetWorld);
        return SpongeEventFactoryUtils.createEventImpl(TargetWorldEvent.class, values);
    }

    /**
     * AUTOMATICALLY GENERATED, DO NOT EDIT.
     * Creates a new instance of
     * {@link org.spongepowered.api.event.world.UnloadWorldEvent}.
     * 
     * @param cause The cause
     * @param targetWorld The target world
     * @return A new unload world event
     */
    public static UnloadWorldEvent createUnloadWorldEvent(Cause cause, World targetWorld) {
        HashMap<String, Object> values = new HashMap<>();
        values.put("cause", cause);
        values.put("targetWorld", targetWorld);
        return SpongeEventFactoryUtils.createEventImpl(UnloadWorldEvent.class, values);
    }

    /**
     * AUTOMATICALLY GENERATED, DO NOT EDIT.
     * Creates a new instance of
     * {@link org.spongepowered.api.event.world.chunk.ForcedChunkEvent}.
     * 
     * @param cause The cause
     * @param chunkCoords The chunk coords
     * @param ticket The ticket
     * @return A new forced chunk event
     */
    public static ForcedChunkEvent createForcedChunkEvent(Cause cause, Vector3i chunkCoords, ChunkTicketManager.LoadingTicket ticket) {
        HashMap<String, Object> values = new HashMap<>();
        values.put("cause", cause);
        values.put("chunkCoords", chunkCoords);
        values.put("ticket", ticket);
        return SpongeEventFactoryUtils.createEventImpl(ForcedChunkEvent.class, values);
    }

    /**
     * AUTOMATICALLY GENERATED, DO NOT EDIT.
     * Creates a new instance of
     * {@link org.spongepowered.api.event.world.chunk.LoadChunkEvent}.
     * 
     * @param cause The cause
     * @param targetChunk The target chunk
     * @return A new load chunk event
     */
    public static LoadChunkEvent createLoadChunkEvent(Cause cause, Chunk targetChunk) {
        HashMap<String, Object> values = new HashMap<>();
        values.put("cause", cause);
        values.put("targetChunk", targetChunk);
        return SpongeEventFactoryUtils.createEventImpl(LoadChunkEvent.class, values);
    }

    /**
     * AUTOMATICALLY GENERATED, DO NOT EDIT.
     * Creates a new instance of
     * {@link org.spongepowered.api.event.world.chunk.PopulateChunkEvent.Populate}.
     * 
     * @param cause The cause
     * @param populator The populator
     * @param targetChunk The target chunk
     * @return A new populate populate chunk event
     */
    public static PopulateChunkEvent.Populate createPopulateChunkEventPopulate(Cause cause, Populator populator, Chunk targetChunk) {
        HashMap<String, Object> values = new HashMap<>();
        values.put("cause", cause);
        values.put("populator", populator);
        values.put("targetChunk", targetChunk);
        return SpongeEventFactoryUtils.createEventImpl(PopulateChunkEvent.Populate.class, values);
    }

    /**
     * AUTOMATICALLY GENERATED, DO NOT EDIT.
     * Creates a new instance of
     * {@link org.spongepowered.api.event.world.chunk.PopulateChunkEvent.Post}.
     * 
     * @param cause The cause
     * @param appliedPopulators The applied populators
     * @param targetChunk The target chunk
     * @return A new post populate chunk event
     */
    public static PopulateChunkEvent.Post createPopulateChunkEventPost(Cause cause, List<Populator> appliedPopulators, Chunk targetChunk) {
        HashMap<String, Object> values = new HashMap<>();
        values.put("cause", cause);
        values.put("appliedPopulators", appliedPopulators);
        values.put("targetChunk", targetChunk);
        return SpongeEventFactoryUtils.createEventImpl(PopulateChunkEvent.Post.class, values);
    }

    /**
     * AUTOMATICALLY GENERATED, DO NOT EDIT.
     * Creates a new instance of
     * {@link org.spongepowered.api.event.world.chunk.PopulateChunkEvent.Pre}.
     * 
     * @param cause The cause
     * @param pendingPopulators The pending populators
     * @param targetChunk The target chunk
     * @return A new pre populate chunk event
     */
    public static PopulateChunkEvent.Pre createPopulateChunkEventPre(Cause cause, List<Populator> pendingPopulators, Chunk targetChunk) {
        HashMap<String, Object> values = new HashMap<>();
        values.put("cause", cause);
        values.put("pendingPopulators", pendingPopulators);
        values.put("targetChunk", targetChunk);
        return SpongeEventFactoryUtils.createEventImpl(PopulateChunkEvent.Pre.class, values);
    }

    /**
     * AUTOMATICALLY GENERATED, DO NOT EDIT.
     * Creates a new instance of
     * {@link org.spongepowered.api.event.world.chunk.TargetChunkEvent}.
     * 
     * @param cause The cause
     * @param targetChunk The target chunk
     * @return A new target chunk event
     */
    public static TargetChunkEvent createTargetChunkEvent(Cause cause, Chunk targetChunk) {
        HashMap<String, Object> values = new HashMap<>();
        values.put("cause", cause);
        values.put("targetChunk", targetChunk);
        return SpongeEventFactoryUtils.createEventImpl(TargetChunkEvent.class, values);
    }

    /**
     * AUTOMATICALLY GENERATED, DO NOT EDIT.
     * Creates a new instance of
     * {@link org.spongepowered.api.event.world.chunk.UnforcedChunkEvent}.
     * 
     * @param cause The cause
     * @param chunkCoords The chunk coords
     * @param ticket The ticket
     * @return A new unforced chunk event
     */
    public static UnforcedChunkEvent createUnforcedChunkEvent(Cause cause, Vector3i chunkCoords, ChunkTicketManager.LoadingTicket ticket) {
        HashMap<String, Object> values = new HashMap<>();
        values.put("cause", cause);
        values.put("chunkCoords", chunkCoords);
        values.put("ticket", ticket);
        return SpongeEventFactoryUtils.createEventImpl(UnforcedChunkEvent.class, values);
    }

    /**
     * AUTOMATICALLY GENERATED, DO NOT EDIT.
     * Creates a new instance of
     * {@link org.spongepowered.api.event.world.chunk.UnloadChunkEvent}.
     * 
     * @param cause The cause
     * @param targetChunk The target chunk
     * @return A new unload chunk event
     */
    public static UnloadChunkEvent createUnloadChunkEvent(Cause cause, Chunk targetChunk) {
        HashMap<String, Object> values = new HashMap<>();
        values.put("cause", cause);
        values.put("targetChunk", targetChunk);
        return SpongeEventFactoryUtils.createEventImpl(UnloadChunkEvent.class, values);
    }
}
<|MERGE_RESOLUTION|>--- conflicted
+++ resolved
@@ -212,10 +212,7 @@
 import org.spongepowered.api.world.Chunk;
 import org.spongepowered.api.world.ChunkTicketManager;
 import org.spongepowered.api.world.Location;
-<<<<<<< HEAD
-=======
 import org.spongepowered.api.world.PortalAgent;
->>>>>>> 29eeb92d
 import org.spongepowered.api.world.World;
 import org.spongepowered.api.world.WorldArchetype;
 import org.spongepowered.api.world.explosion.Explosion;
@@ -1658,30 +1655,19 @@
      * @param cause The cause
      * @param interactionPoint The interaction point
      * @param targetEntity The target entity
-<<<<<<< HEAD
      * @return A new main hand secondary interact entity event
      */
     public static InteractEntityEvent.Secondary.MainHand createInteractEntityEventSecondaryMainHand(Cause cause, Optional<Vector3d> interactionPoint, Entity targetEntity) {
-=======
-     * @return A new teleport displace entity event
-     */
-    public static DisplaceEntityEvent.Teleport createDisplaceEntityEventTeleport(Cause cause, Transform<World> fromTransform, Transform<World> toTransform, Entity targetEntity) {
->>>>>>> 29eeb92d
         HashMap<String, Object> values = new HashMap<>();
         values.put("cause", cause);
         values.put("interactionPoint", interactionPoint);
         values.put("targetEntity", targetEntity);
-<<<<<<< HEAD
         return SpongeEventFactoryUtils.createEventImpl(InteractEntityEvent.Secondary.MainHand.class, values);
-=======
-        return SpongeEventFactoryUtils.createEventImpl(DisplaceEntityEvent.Teleport.class, values);
->>>>>>> 29eeb92d
-    }
-
-    /**
-     * AUTOMATICALLY GENERATED, DO NOT EDIT.
-     * Creates a new instance of
-<<<<<<< HEAD
+    }
+
+    /**
+     * AUTOMATICALLY GENERATED, DO NOT EDIT.
+     * Creates a new instance of
      * {@link org.spongepowered.api.event.entity.InteractEntityEvent.Secondary.OffHand}.
      * 
      * @param cause The cause
@@ -1727,8 +1713,52 @@
         values.put("cause", cause);
         values.put("targetEntity", targetEntity);
         return SpongeEventFactoryUtils.createEventImpl(MountEntityEvent.class, values);
-=======
-     * {@link org.spongepowered.api.event.entity.DisplaceEntityEvent.Teleport.Portal}.
+    }
+
+    /**
+     * AUTOMATICALLY GENERATED, DO NOT EDIT.
+     * Creates a new instance of
+     * {@link org.spongepowered.api.event.entity.MoveEntityEvent.Position}.
+     * 
+     * @param cause The cause
+     * @param fromTransform The from transform
+     * @param toTransform The to transform
+     * @param targetEntity The target entity
+     * @return A new position move entity event
+     */
+    public static MoveEntityEvent.Position createMoveEntityEventPosition(Cause cause, Transform<World> fromTransform, Transform<World> toTransform, Entity targetEntity) {
+        HashMap<String, Object> values = new HashMap<>();
+        values.put("cause", cause);
+        values.put("fromTransform", fromTransform);
+        values.put("toTransform", toTransform);
+        values.put("targetEntity", targetEntity);
+        return SpongeEventFactoryUtils.createEventImpl(MoveEntityEvent.Position.class, values);
+    }
+
+    /**
+     * AUTOMATICALLY GENERATED, DO NOT EDIT.
+     * Creates a new instance of
+     * {@link org.spongepowered.api.event.entity.MoveEntityEvent.Position.Teleport}.
+     * 
+     * @param cause The cause
+     * @param fromTransform The from transform
+     * @param toTransform The to transform
+     * @param targetEntity The target entity
+     * @return A new teleport position move entity event
+     */
+    public static MoveEntityEvent.Position.Teleport createMoveEntityEventPositionTeleport(Cause cause, Transform<World> fromTransform, Transform<World> toTransform, Entity targetEntity) {
+        HashMap<String, Object> values = new HashMap<>();
+        values.put("cause", cause);
+        values.put("fromTransform", fromTransform);
+        values.put("toTransform", toTransform);
+        values.put("targetEntity", targetEntity);
+        return SpongeEventFactoryUtils.createEventImpl(MoveEntityEvent.Position.Teleport.class, values);
+    }
+
+    /**
+     * AUTOMATICALLY GENERATED, DO NOT EDIT.
+     * Creates a new instance of
+     * {@link org.spongepowered.api.event.entity.MoveEntityEvent.Position.Teleport.Portal}.
      * 
      * @param cause The cause
      * @param fromTransform The from transform
@@ -1736,9 +1766,9 @@
      * @param portalAgent The portal agent
      * @param targetEntity The target entity
      * @param usePortalAgent The use portal agent
-     * @return A new portal teleport displace entity event
-     */
-    public static DisplaceEntityEvent.Teleport.Portal createDisplaceEntityEventTeleportPortal(Cause cause, Transform<World> fromTransform, Transform<World> toTransform, PortalAgent portalAgent, Entity targetEntity, boolean usePortalAgent) {
+     * @return A new portal teleport position move entity event
+     */
+    public static MoveEntityEvent.Position.Teleport.Portal createMoveEntityEventPositionTeleportPortal(Cause cause, Transform<World> fromTransform, Transform<World> toTransform, PortalAgent portalAgent, Entity targetEntity, boolean usePortalAgent) {
         HashMap<String, Object> values = new HashMap<>();
         values.put("cause", cause);
         values.put("fromTransform", fromTransform);
@@ -1746,62 +1776,7 @@
         values.put("portalAgent", portalAgent);
         values.put("targetEntity", targetEntity);
         values.put("usePortalAgent", usePortalAgent);
-        return SpongeEventFactoryUtils.createEventImpl(DisplaceEntityEvent.Teleport.Portal.class, values);
->>>>>>> 29eeb92d
-    }
-
-    /**
-     * AUTOMATICALLY GENERATED, DO NOT EDIT.
-     * Creates a new instance of
-     * {@link org.spongepowered.api.event.entity.MoveEntityEvent.Position}.
-     * 
-     * @param cause The cause
-     * @param originalToPosition The original to position
-     * @param toPosition The to position
-     * @param fromPosition The from position
-     * @param targetEntity The target entity
-     * @return A new position move entity event
-     */
-    public static MoveEntityEvent.Position createMoveEntityEventPosition(Cause cause, Vector3d originalToPosition, Vector3d toPosition, Vector3d fromPosition, Entity targetEntity) {
-        HashMap<String, Object> values = new HashMap<>();
-        values.put("cause", cause);
-        values.put("originalToPosition", originalToPosition);
-        values.put("toPosition", toPosition);
-        values.put("fromPosition", fromPosition);
-        values.put("targetEntity", targetEntity);
-        return SpongeEventFactoryUtils.createEventImpl(MoveEntityEvent.Position.class, values);
-    }
-
-    /**
-     * AUTOMATICALLY GENERATED, DO NOT EDIT.
-     * Creates a new instance of
-     * {@link org.spongepowered.api.event.entity.MoveEntityEvent.Position.Teleport}.
-     * 
-     * @param cause The cause
-     * @param originalToPosition The original to position
-     * @param toPosition The to position
-     * @param originalToWorld The original to world
-     * @param toWorld The to world
-     * @param fromPosition The from position
-     * @param fromWorld The from world
-     * @param targetEntity The target entity
-     * @param keepsVelocity The keeps velocity
-     * @param originalKeppsVelocity The original kepps velocity
-     * @return A new teleport position move entity event
-     */
-    public static MoveEntityEvent.Position.Teleport createMoveEntityEventPositionTeleport(Cause cause, Vector3d originalToPosition, Vector3d toPosition, World originalToWorld, World toWorld, Vector3d fromPosition, World fromWorld, Entity targetEntity, boolean keepsVelocity, boolean originalKeppsVelocity) {
-        HashMap<String, Object> values = new HashMap<>();
-        values.put("cause", cause);
-        values.put("originalToPosition", originalToPosition);
-        values.put("toPosition", toPosition);
-        values.put("originalToWorld", originalToWorld);
-        values.put("toWorld", toWorld);
-        values.put("fromPosition", fromPosition);
-        values.put("fromWorld", fromWorld);
-        values.put("targetEntity", targetEntity);
-        values.put("keepsVelocity", keepsVelocity);
-        values.put("originalKeppsVelocity", originalKeppsVelocity);
-        return SpongeEventFactoryUtils.createEventImpl(MoveEntityEvent.Position.Teleport.class, values);
+        return SpongeEventFactoryUtils.createEventImpl(MoveEntityEvent.Position.Teleport.Portal.class, values);
     }
 
     /**
@@ -1810,18 +1785,16 @@
      * {@link org.spongepowered.api.event.entity.MoveEntityEvent.Rotation}.
      * 
      * @param cause The cause
-     * @param originalToRotation The original to rotation
-     * @param toRotation The to rotation
-     * @param fromRotation The from rotation
+     * @param fromTransform The from transform
+     * @param toTransform The to transform
      * @param targetEntity The target entity
      * @return A new rotation move entity event
      */
-    public static MoveEntityEvent.Rotation createMoveEntityEventRotation(Cause cause, Vector3d originalToRotation, Vector3d toRotation, Vector3d fromRotation, Entity targetEntity) {
-        HashMap<String, Object> values = new HashMap<>();
-        values.put("cause", cause);
-        values.put("originalToRotation", originalToRotation);
-        values.put("toRotation", toRotation);
-        values.put("fromRotation", fromRotation);
+    public static MoveEntityEvent.Rotation createMoveEntityEventRotation(Cause cause, Transform<World> fromTransform, Transform<World> toTransform, Entity targetEntity) {
+        HashMap<String, Object> values = new HashMap<>();
+        values.put("cause", cause);
+        values.put("fromTransform", fromTransform);
+        values.put("toTransform", toTransform);
         values.put("targetEntity", targetEntity);
         return SpongeEventFactoryUtils.createEventImpl(MoveEntityEvent.Rotation.class, values);
     }
@@ -1832,18 +1805,16 @@
      * {@link org.spongepowered.api.event.entity.MoveEntityEvent.Rotation.Head}.
      * 
      * @param cause The cause
-     * @param originalToRotation The original to rotation
-     * @param toRotation The to rotation
-     * @param fromRotation The from rotation
+     * @param fromTransform The from transform
+     * @param toTransform The to transform
      * @param targetEntity The target entity
      * @return A new head rotation move entity event
      */
-    public static MoveEntityEvent.Rotation.Head createMoveEntityEventRotationHead(Cause cause, Vector3d originalToRotation, Vector3d toRotation, Vector3d fromRotation, Entity targetEntity) {
-        HashMap<String, Object> values = new HashMap<>();
-        values.put("cause", cause);
-        values.put("originalToRotation", originalToRotation);
-        values.put("toRotation", toRotation);
-        values.put("fromRotation", fromRotation);
+    public static MoveEntityEvent.Rotation.Head createMoveEntityEventRotationHead(Cause cause, Transform<World> fromTransform, Transform<World> toTransform, Entity targetEntity) {
+        HashMap<String, Object> values = new HashMap<>();
+        values.put("cause", cause);
+        values.put("fromTransform", fromTransform);
+        values.put("toTransform", toTransform);
         values.put("targetEntity", targetEntity);
         return SpongeEventFactoryUtils.createEventImpl(MoveEntityEvent.Rotation.Head.class, values);
     }
