/*
 * This file is part of SpongeAPI, licensed under the MIT License (MIT).
 *
 * Copyright (c) SpongePowered <https://www.spongepowered.org>
 * Copyright (c) contributors
 *
 * Permission is hereby granted, free of charge, to any person obtaining a copy
 * of this software and associated documentation files (the "Software"), to deal
 * in the Software without restriction, including without limitation the rights
 * to use, copy, modify, merge, publish, distribute, sublicense, and/or sell
 * copies of the Software, and to permit persons to whom the Software is
 * furnished to do so, subject to the following conditions:
 *
 * The above copyright notice and this permission notice shall be included in
 * all copies or substantial portions of the Software.
 *
 * THE SOFTWARE IS PROVIDED "AS IS", WITHOUT WARRANTY OF ANY KIND, EXPRESS OR
 * IMPLIED, INCLUDING BUT NOT LIMITED TO THE WARRANTIES OF MERCHANTABILITY,
 * FITNESS FOR A PARTICULAR PURPOSE AND NONINFRINGEMENT. IN NO EVENT SHALL THE
 * AUTHORS OR COPYRIGHT HOLDERS BE LIABLE FOR ANY CLAIM, DAMAGES OR OTHER
 * LIABILITY, WHETHER IN AN ACTION OF CONTRACT, TORT OR OTHERWISE, ARISING FROM,
 * OUT OF OR IN CONNECTION WITH THE SOFTWARE OR THE USE OR OTHER DEALINGS IN
 * THE SOFTWARE.
 */
package org.spongepowered.api.entity;

import static com.google.common.base.Preconditions.checkArgument;
import static com.google.common.base.Preconditions.checkNotNull;

import com.flowpowered.math.vector.Vector3d;
import org.spongepowered.api.data.DataHolder;
import org.spongepowered.api.data.DataSerializable;
import org.spongepowered.api.data.DataTransactionResult;
import org.spongepowered.api.data.key.Keys;
import org.spongepowered.api.data.manipulator.mutable.TargetedLocationData;
import org.spongepowered.api.event.cause.Cause;
import org.spongepowered.api.event.cause.entity.damage.source.DamageSource;
import org.spongepowered.api.text.translation.Translatable;
import org.spongepowered.api.util.Identifiable;
import org.spongepowered.api.util.RelativePositions;
import org.spongepowered.api.world.Locatable;
import org.spongepowered.api.world.Location;
import org.spongepowered.api.world.World;

import java.util.Collection;
import java.util.EnumSet;
import java.util.List;
import java.util.Optional;
import java.util.Random;
import java.util.UUID;
import java.util.function.Predicate;

import javax.annotation.Nullable;

/**
 * An entity is a Minecraft entity.
 *
 * <p>Examples of entities include:</p>
 *
 * <ul>
 *     <li>Zombies</li>
 *     <li>Sheep</li>
 *     <li>Players</li>
 *     <li>Dropped items</li>
 *     <li>Dropped experience points</li>
 *     <li>etc.</li>
 * </ul>
 *
 * <p>Blocks and items (when they are in inventories) are not entities.</p>
 */
public interface Entity extends Identifiable, Locatable, DataHolder, DataSerializable, Translatable {

    /**
     * Get the type of entity.
     *
     * @return The type of entity
     */
    EntityType getType();

    /**
     * Creates a {@link EntitySnapshot} containing the {@link EntityType} and data of this entity.
     * @return The snapshot
     */
    EntitySnapshot createSnapshot();

    /**
     * Gets the RNG for this entity.
     * @return The RNG
     */
    Random getRandom();

    /**
     * Sets the location of this entity. This is equivalent to a teleport,
     * and also moves this entity's passengers.
     *
     * @param location The location to set
     * @return True if location was set successfully, false if location couldn't
     *     be set due to {@link DisplaceEntityEvent.Teleport} being cancelled.
     */
    boolean setLocation(Location<World> location);

    /**
<<<<<<< HEAD
=======
     * Sets the location of this entity using a safe one from
     * {@link TeleportHelper#getSafeLocation(Location)}. This is equivalent to a
     * teleport and also moves this entity's passengers.
     *
     * @param location The location to set
     * @return True if location was set successfully, false if location couldn't
     *    be set as no safe location was found or
     *    {@link DisplaceEntityEvent.Teleport} was cancelled.
     */
    boolean setLocationSafely(Location<World> location);

    /**
>>>>>>> 29eeb92d
     * Gets the rotation.
     *
     * <p>The format of the rotation is represented by:</p>
     *
     * <ul><code>x -> pitch</code>, <code>y -> yaw</code>, <code>z -> roll
     * </code></ul>
     *
     * @return The rotation
     */
    Vector3d getRotation();

    /**
     * Sets the rotation of this entity.
     *
     * <p>The format of the rotation is represented by:</p>
     *
     * <ul><code>x -> pitch</code>, <code>y -> yaw</code>, <code>z -> roll
     * </code></ul>
     *
     * @param rotation The rotation to set the entity to
     */
    void setRotation(Vector3d rotation);

    /**
     * Moves the entity to the specified location, and sets the rotation.
     *
     * <p>The format of the rotation is represented by:</p>
     *
     * <ul><code>x -> pitch</code>, <code>y -> yaw</code>, <code>z -> roll
     * </code></ul>
     *
     * @param location The location to set
     * @param rotation The rotation to set
     * @return True if location was set successfully, false if location couldn't
     *     be set due to {@link DisplaceEntityEvent.Teleport} being cancelled
     */
    boolean setLocationAndRotation(Location<World> location, Vector3d rotation);

    /**
<<<<<<< HEAD
     * Moves the entity to the specified location, and sets the rotation. {@link RelativePositions}
     * listed inside the EnumSet are considered relative.
=======
     * Sets the location using a safe one from
     * {@link TeleportHelper#getSafeLocation(Location)} and the rotation of this
     * entity.
     *
     * <p>The format of the rotation is represented by:</p>
     *
     * <ul><code>x -> pitch</code>, <code>y -> yaw</code>, <code>z -> roll
     * </code></ul>
     *
     * @param location The location to set
     * @param rotation The rotation to set
     * @return True if location was set successfully, false if either location
     *    couldn't be set as no safe location was found or
     *    {@link DisplaceEntityEvent.Teleport was cancelled
     */
    boolean setLocationAndRotationSafely(Location<World> location, Vector3d rotation);

    /**
     * Moves the entity to the specified location, and sets the rotation.
     * {@link RelativePositions} listed inside the EnumSet are considered
     * relative.
>>>>>>> 29eeb92d
     *
     * <p>The format of the rotation is represented by:</p>
     *
     * <ul><code>x -> pitch</code>, <code>y -> yaw</code>, <code>z -> roll
     * </code></ul>
     *
     * @param location The location to set
     * @param rotation The rotation to set
     * @param relativePositions The coordinates to set relatively
     * @return True if location was set successfully, false if location couldn't
     *     be set due to {@link DisplaceEntityEvent.Teleport} being cancelled
     */
    boolean setLocationAndRotation(Location<World> location, Vector3d rotation, EnumSet<RelativePositions> relativePositions);

    /**
<<<<<<< HEAD
=======
     * Sets the location using a safe one from
     * {@link TeleportHelper#getSafeLocation(Location)} and the rotation of this
     * entity. {@link RelativePositions} listed inside the EnumSet are
     * considered relative.
     *
     * <p>The format of the rotation is represented by:</p>
     *
     * <ul><code>x -> pitch</code>, <code>y -> yaw</code>, <code>z -> roll
     * </code></ul>
     *
     * @param location The location to set
     * @param rotation The rotation to set
     * @param relativePositions The coordinates to set relatively
     * @return True if location was set successfully, false if either location
     *     couldn't be set as no safe location was found or
     *    {@link DisplaceEntityEvent.Teleport was cancelled
     */
    boolean setLocationAndRotationSafely(Location<World> location, Vector3d rotation, EnumSet<RelativePositions> relativePositions);

    /**
>>>>>>> 29eeb92d
     * Gets the entity scale. Not currently used.
     * Returns {@link Vector3d#ONE}.
     *
     * @return The entity scale
     */
    Vector3d getScale();

    /**
     * Sets the entity scale. Not currently used.
     * Does nothing.
     *
     * @param scale The scale
     */
    void setScale(Vector3d scale);

    /**
     * Returns the entity transform as a new copy.
     * Combines the position, rotation and scale.
     *
     * @return The transform as a new copy
     */
    Transform<World> getTransform();

    /**
     * Sets the entity transform. Sets the
     * position, rotation and scale at once.
     *
     * @param transform The transform to set
     * @return True if the transform was set successfully, false if the
     *     transform couldn't be set due to {@link DisplaceEntityEvent.Teleport}
     *     being cancelled.
     */
    boolean setTransform(Transform<World> transform);

    /**
     * Sets the {@link Location} of this entity to the {@link World}'s spawn point.
     *
     * <p>This is equivalent to setting the location via {@link TargetedLocationData}.</p>
     *
     * @param world The world to transfer to
     */
    default void transferToWorld(World world) {
        transferToWorld(world, world.getSpawnLocation().getPosition());
    }

    /**
     * Sets the {@link Location} of this entity to a new position in a world.
     *
     * <p>This is equivalent to setting the location via {@link TargetedLocationData}.</p>
     *
     * @param world The world to transfer to
     * @param position The position in the target world
     */
    void transferToWorld(World world, Vector3d position);

    /**
     * Gets the entity passenger that rides this entity, if available.
     *
     * @return The passenger entity, if it exists
     */
    List<Entity> getPassengers();

    /**
     * Sets the passenger entity(the entity that rides this one).
     *
     * @param entity The entity passenger, or null to eject
     * @return True if the set was successful
     */
    DataTransactionResult addPassenger(Entity entity);

    /**
     * Removes the given entity as a passenger.
     *
     * @param entity The entity to remove as passenger
     * @return The transaction result
     */
    DataTransactionResult removePassenger(Entity entity);

    /**
     * Removes all currently riding passengers from this entity.
     *
     * @return The transaction result
     */
    DataTransactionResult clearPassengers();

    /**
     * Gets the entity vehicle that this entity is riding, if available.
     *
     * @return The vehicle entity, if it exists
     */
    Optional<Entity> getVehicle();

    /**
     * Sets the vehicle entity(the entity that is ridden by this one).
     *
     * @param entity The entity vehicle, or null to dismount
     * @return True if the set was successful
     */
    DataTransactionResult setVehicle(@Nullable Entity entity);

    /**
     * Gets the entity vehicle that is the base of what ever stack the
     * current entity is a part of. This can be the current entity, if it is
     * not riding any vehicle.
     *
     * <p>The returned entity can never ride another entity, that would make
     * the ridden entity the base of the stack.</p>
     *
     * @return The vehicle entity, if available
     */
    Entity getBaseVehicle();

    /**
     * Gets the {@link Vector3d} representation of this entity's current
     * velocity.
     *
     * @return The current velocity
     */
    default Vector3d getVelocity() {
        return get(Keys.VELOCITY).get();
    }

    /**
     * Sets the velocity for this entity.
     *
     * @param vector3d The vector 3d velocity
     * @return The resulting data transaction result
     */
    default DataTransactionResult setVelocity(Vector3d vector3d) {
        return offer(Keys.VELOCITY, vector3d);
    }

    /**
     * Returns whether this entity is on the ground (not in the air) or not.
     *
     * @return Whether this entity is on the ground or not
     */
    boolean isOnGround();

    /**
     * Returns whether this entity has been removed.
     *
     * @return True if this entity has been removed
     */
    boolean isRemoved();

    /**
     * Returns whether this entity is still loaded in a world/chunk.
     *
     * @return True if this entity is still loaded
     */
    boolean isLoaded();

    /**
     * Mark this entity for removal in the very near future, preferably
     * within one game tick.
     */
    void remove();

    /**
     * Damages this {@link Entity} with the given {@link DamageSource}.
     *
     * @param damage The damage to deal
     * @param damageSource The cause of the damage
     * @return True if damaging the entity was successful
     */
    default boolean damage(double damage, DamageSource damageSource) {
        return damage(damage, damageSource, Cause.source(damageSource).build());
    }

    /**
     * Damages this {@link Entity} with the given {@link Cause}. It is
     * imperative that a {@link DamageSource} is included
     * with the cause for maximum compatibility with plugins and the game
     * itself.
     *
     * @param damage The damage to deal
     * @param damageSource The source of damage
     * @param cause The cause containing auxiliary objects
     * @return True if damaging the entity was successful
     */
    boolean damage(double damage, DamageSource damageSource, Cause cause);

    /**
     * Gets the nearby entities within the desired distance.
     *
     * @see World#getEntities(Predicate)
     * @param distance The distance
     * @return The collection of nearby entities
     */
    default Collection<Entity> getNearbyEntities(double distance) {
        checkArgument(distance > 0, "Distance must be above zero!");
        return getNearbyEntities(entity -> entity.getTransform().getPosition().distance(this.getTransform().getPosition()) <= distance);
    }

    /**
     * Gets the nearby entities that satisfy the desired predicate.
     *
     * @see World#getEntities(Predicate)
     * @param predicate The predicate to use
     * @return The collection of entities
     */
    default Collection<Entity> getNearbyEntities(Predicate<Entity> predicate) {
        checkNotNull(predicate, "Null predicate!");
        return getWorld().getEntities(predicate::test);
    }

    /**
     * Gets the {@link UUID}, if available, of the user who created this
     * {@link Entity}.
     *
     * @return The {@link UUID} if one exists
     */
    Optional<UUID> getCreator();

    /**
     * Gets the {@link UUID}, if available, of the user who last notified this
     * {@link Entity}.
     *
     * @return The {@link UUID} if one exists
     */
    Optional<UUID> getNotifier();

    /**
     * Sets the {@link UUID} of the user who created this {@link Entity}.
     *
     * @param uuid The {@link UUID} to set as creator
     */
    void setCreator(@Nullable UUID uuid);

    /**
     * Sets the {@link UUID} of the user who last notified this {@link Entity}.
     *
     * @param uuid The {@link UUID} to set as notifier
     */
    void setNotifier(@Nullable UUID uuid);

    /**
     * Returns whether this entity can see the provided {@link Entity}.
     *
     * @param entity The entity to check visibility for
     * @return {@code true} if this entity can see the provided entity
     */
    default boolean canSee(Entity entity) {
        Optional<Boolean> optional = entity.get(Keys.INVISIBLE);
        return !optional.isPresent() || !optional.get();
    }
}<|MERGE_RESOLUTION|>--- conflicted
+++ resolved
@@ -28,6 +28,7 @@
 import static com.google.common.base.Preconditions.checkNotNull;
 
 import com.flowpowered.math.vector.Vector3d;
+import org.spongepowered.api.Sponge;
 import org.spongepowered.api.data.DataHolder;
 import org.spongepowered.api.data.DataSerializable;
 import org.spongepowered.api.data.DataTransactionResult;
@@ -35,12 +36,15 @@
 import org.spongepowered.api.data.manipulator.mutable.TargetedLocationData;
 import org.spongepowered.api.event.cause.Cause;
 import org.spongepowered.api.event.cause.entity.damage.source.DamageSource;
+import org.spongepowered.api.event.entity.MoveEntityEvent;
 import org.spongepowered.api.text.translation.Translatable;
 import org.spongepowered.api.util.Identifiable;
 import org.spongepowered.api.util.RelativePositions;
 import org.spongepowered.api.world.Locatable;
 import org.spongepowered.api.world.Location;
+import org.spongepowered.api.world.TeleportHelper;
 import org.spongepowered.api.world.World;
+import org.spongepowered.api.world.WorldArchetype;
 
 import java.util.Collection;
 import java.util.EnumSet;
@@ -95,13 +99,11 @@
      *
      * @param location The location to set
      * @return True if location was set successfully, false if location couldn't
-     *     be set due to {@link DisplaceEntityEvent.Teleport} being cancelled.
+     *     be set due to {@link MoveEntityEvent.Position.Teleport} being cancelled.
      */
     boolean setLocation(Location<World> location);
 
     /**
-<<<<<<< HEAD
-=======
      * Sets the location of this entity using a safe one from
      * {@link TeleportHelper#getSafeLocation(Location)}. This is equivalent to a
      * teleport and also moves this entity's passengers.
@@ -109,12 +111,16 @@
      * @param location The location to set
      * @return True if location was set successfully, false if location couldn't
      *    be set as no safe location was found or
-     *    {@link DisplaceEntityEvent.Teleport} was cancelled.
-     */
-    boolean setLocationSafely(Location<World> location);
-
-    /**
->>>>>>> 29eeb92d
+     *    {@link MoveEntityEvent.Position.Teleport} was cancelled.
+     */
+    default boolean setLocationSafely(Location<World> location) {
+        return Sponge.getGame().getTeleportHelper()
+                .getSafeLocation(location)
+                .map(this::setLocation)
+                .orElse(false);
+    }
+
+    /**
      * Gets the rotation.
      *
      * <p>The format of the rotation is represented by:</p>
@@ -149,15 +155,11 @@
      * @param location The location to set
      * @param rotation The rotation to set
      * @return True if location was set successfully, false if location couldn't
-     *     be set due to {@link DisplaceEntityEvent.Teleport} being cancelled
+     *     be set due to {@link MoveEntityEvent.Position.Teleport} being cancelled
      */
     boolean setLocationAndRotation(Location<World> location, Vector3d rotation);
 
     /**
-<<<<<<< HEAD
-     * Moves the entity to the specified location, and sets the rotation. {@link RelativePositions}
-     * listed inside the EnumSet are considered relative.
-=======
      * Sets the location using a safe one from
      * {@link TeleportHelper#getSafeLocation(Location)} and the rotation of this
      * entity.
@@ -171,15 +173,19 @@
      * @param rotation The rotation to set
      * @return True if location was set successfully, false if either location
      *    couldn't be set as no safe location was found or
-     *    {@link DisplaceEntityEvent.Teleport was cancelled
-     */
-    boolean setLocationAndRotationSafely(Location<World> location, Vector3d rotation);
+     *    {@link MoveEntityEvent.Position.Teleport was cancelled
+     */
+    default boolean setLocationAndRotationSafely(Location<World> location, Vector3d rotation) {
+        return Sponge.getGame().getTeleportHelper()
+                .getSafeLocation(location)
+                .map(safe -> this.setLocationAndRotation(safe, rotation))
+                .orElse(false);
+    }
 
     /**
      * Moves the entity to the specified location, and sets the rotation.
      * {@link RelativePositions} listed inside the EnumSet are considered
      * relative.
->>>>>>> 29eeb92d
      *
      * <p>The format of the rotation is represented by:</p>
      *
@@ -190,13 +196,11 @@
      * @param rotation The rotation to set
      * @param relativePositions The coordinates to set relatively
      * @return True if location was set successfully, false if location couldn't
-     *     be set due to {@link DisplaceEntityEvent.Teleport} being cancelled
+     *     be set due to {@link MoveEntityEvent.Position.Teleport} being cancelled
      */
     boolean setLocationAndRotation(Location<World> location, Vector3d rotation, EnumSet<RelativePositions> relativePositions);
 
     /**
-<<<<<<< HEAD
-=======
      * Sets the location using a safe one from
      * {@link TeleportHelper#getSafeLocation(Location)} and the rotation of this
      * entity. {@link RelativePositions} listed inside the EnumSet are
@@ -212,12 +216,16 @@
      * @param relativePositions The coordinates to set relatively
      * @return True if location was set successfully, false if either location
      *     couldn't be set as no safe location was found or
-     *    {@link DisplaceEntityEvent.Teleport was cancelled
-     */
-    boolean setLocationAndRotationSafely(Location<World> location, Vector3d rotation, EnumSet<RelativePositions> relativePositions);
-
-    /**
->>>>>>> 29eeb92d
+     *    {@link MoveEntityEvent.Position.Teleport was cancelled
+     */
+    default boolean setLocationAndRotationSafely(Location<World> location, Vector3d rotation, EnumSet<RelativePositions> relativePositions) {
+        return Sponge.getGame().getTeleportHelper()
+                .getSafeLocation(location)
+                .map(safe -> this.setLocationAndRotation(safe, rotation, relativePositions))
+                .orElse(false);
+    }
+
+    /**
      * Gets the entity scale. Not currently used.
      * Returns {@link Vector3d#ONE}.
      *
@@ -247,7 +255,7 @@
      *
      * @param transform The transform to set
      * @return True if the transform was set successfully, false if the
-     *     transform couldn't be set due to {@link DisplaceEntityEvent.Teleport}
+     *     transform couldn't be set due to {@link MoveEntityEvent.Position.Teleport}
      *     being cancelled.
      */
     boolean setTransform(Transform<World> transform);
@@ -259,8 +267,8 @@
      *
      * @param world The world to transfer to
      */
-    default void transferToWorld(World world) {
-        transferToWorld(world, world.getSpawnLocation().getPosition());
+    default boolean transferToWorld(World world) {
+        return transferToWorld(world, world.getSpawnLocation().getPosition());
     }
 
     /**
@@ -271,7 +279,55 @@
      * @param world The world to transfer to
      * @param position The position in the target world
      */
-    void transferToWorld(World world, Vector3d position);
+    boolean transferToWorld(World world, Vector3d position);
+
+    /**
+     * Sets the location of this entity to a new position in a world which does
+     * not have to be loaded (but must at least be enabled).
+     *
+     * <p>If the target world is loaded then this is equivalent to
+     * setting the location via {@link TargetedLocationData}.</p>
+     *
+     * <p>If the target world is unloaded but is enabled according to its
+     * {@link WorldArchetype#isEnabled()} then this will first load the world
+     * before transferring the entity to that world.</p>
+     *
+     * <p>If the target world is unloaded and not enabled then the transfer
+     * will fail.</p>
+     *
+     * @param worldName The name of the world to transfer to
+     * @param position The position in the target world
+     * @return True if the teleport was successful
+     */
+    default boolean transferToWorld(String worldName, Vector3d position) {
+        return Sponge.getServer().getWorld(worldName)
+                .map(world -> transferToWorld(world, position))
+                .orElse(false);
+    }
+
+    /**
+     * Sets the location of this entity to a new position in a world which does
+     * not have to be loaded (but must at least be enabled).
+     *
+     * <p>If the target world is loaded then this is equivalent to
+     * setting the location via {@link TargetedLocationData}.</p>
+     *
+     * <p>If the target world is unloaded but is enabled according to its
+     * {@link WorldArchetype#isEnabled()} then this will first load the world
+     * before transferring the entity to that world.</p>
+     *
+     * <p>If the target world is unloaded and not enabled then the transfer
+     * will fail.</p>
+     *
+     * @param uuid The UUID of the target world to transfer to
+     * @param position The position in the target world
+     * @return True if the teleport was successful
+     */
+    default boolean transferToWorld(UUID uuid, Vector3d position) {
+        return Sponge.getServer().getWorld(uuid)
+                .map(world -> transferToWorld(world, position))
+                .orElse(false);
+    }
 
     /**
      * Gets the entity passenger that rides this entity, if available.
