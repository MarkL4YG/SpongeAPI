/*
 * This file is part of SpongeAPI, licensed under the MIT License (MIT).
 *
 * Copyright (c) SpongePowered <https://www.spongepowered.org>
 * Copyright (c) contributors
 *
 * Permission is hereby granted, free of charge, to any person obtaining a copy
 * of this software and associated documentation files (the "Software"), to deal
 * in the Software without restriction, including without limitation the rights
 * to use, copy, modify, merge, publish, distribute, sublicense, and/or sell
 * copies of the Software, and to permit persons to whom the Software is
 * furnished to do so, subject to the following conditions:
 *
 * The above copyright notice and this permission notice shall be included in
 * all copies or substantial portions of the Software.
 *
 * THE SOFTWARE IS PROVIDED "AS IS", WITHOUT WARRANTY OF ANY KIND, EXPRESS OR
 * IMPLIED, INCLUDING BUT NOT LIMITED TO THE WARRANTIES OF MERCHANTABILITY,
 * FITNESS FOR A PARTICULAR PURPOSE AND NONINFRINGEMENT. IN NO EVENT SHALL THE
 * AUTHORS OR COPYRIGHT HOLDERS BE LIABLE FOR ANY CLAIM, DAMAGES OR OTHER
 * LIABILITY, WHETHER IN AN ACTION OF CONTRACT, TORT OR OTHERWISE, ARISING FROM,
 * OUT OF OR IN CONNECTION WITH THE SOFTWARE OR THE USE OR OTHER DEALINGS IN
 * THE SOFTWARE.
 */
package org.spongepowered.api.entity;

import static com.google.common.base.Preconditions.checkArgument;
import static com.google.common.base.Preconditions.checkNotNull;

import com.flowpowered.math.vector.Vector3d;
import org.spongepowered.api.Sponge;
import org.spongepowered.api.data.DataHolder;
import org.spongepowered.api.data.DataSerializable;
import org.spongepowered.api.data.DataTransactionResult;
import org.spongepowered.api.data.key.Keys;
import org.spongepowered.api.data.manipulator.mutable.TargetedLocationData;
import org.spongepowered.api.event.cause.Cause;
import org.spongepowered.api.event.cause.entity.damage.source.DamageSource;
import org.spongepowered.api.event.entity.MoveEntityEvent;
import org.spongepowered.api.text.translation.Translatable;
import org.spongepowered.api.util.Identifiable;
import org.spongepowered.api.util.RelativePositions;
import org.spongepowered.api.world.Locatable;
import org.spongepowered.api.world.Location;
import org.spongepowered.api.world.TeleportHelper;
import org.spongepowered.api.world.World;
import org.spongepowered.api.world.WorldArchetype;

import java.util.Collection;
import java.util.EnumSet;
import java.util.List;
import java.util.Optional;
import java.util.Random;
import java.util.UUID;
import java.util.function.Predicate;

import javax.annotation.Nullable;

/**
 * An entity is a Minecraft entity.
 *
 * <p>Examples of entities include:</p>
 *
 * <ul>
 *     <li>Zombies</li>
 *     <li>Sheep</li>
 *     <li>Players</li>
 *     <li>Dropped items</li>
 *     <li>Dropped experience points</li>
 *     <li>etc.</li>
 * </ul>
 *
 * <p>Blocks and items (when they are in inventories) are not entities.</p>
 */
public interface Entity extends Identifiable, Locatable, DataHolder, DataSerializable, Translatable {

    /**
     * Get the type of entity.
     *
     * @return The type of entity
     */
    EntityType getType();

    /**
     * Creates a {@link EntitySnapshot} containing the {@link EntityType} and data of this entity.
     * @return The snapshot
     */
    EntitySnapshot createSnapshot();

    /**
     * Gets the RNG for this entity.
     * @return The RNG
     */
    Random getRandom();

    /**
     * Sets the location of this entity. This is equivalent to a teleport,
     * and also moves this entity's passengers.
     *
     * @param location The location to set
     * @return True if location was set successfully, false if location couldn't
<<<<<<< HEAD
     *     be set due to {@link MoveEntityEvent.Position.Teleport} being cancelled.
=======
     *     be set due to 
     *     {@link org.spongepowered.api.event.entity.DisplaceEntityEvent.Teleport}
     *     being cancelled.
>>>>>>> 60438adc
     */
    boolean setLocation(Location<World> location);

    /**
     * Sets the location of this entity using a safe one from
     * {@link TeleportHelper#getSafeLocation(Location)}. This is equivalent to a
     * teleport and also moves this entity's passengers.
     *
     * @param location The location to set
     * @return True if location was set successfully, false if location couldn't
     *    be set as no safe location was found or
<<<<<<< HEAD
     *    {@link MoveEntityEvent.Position.Teleport} was cancelled.
=======
     *    {@link org.spongepowered.api.event.entity.DisplaceEntityEvent.Teleport}
     *    was cancelled.
>>>>>>> 60438adc
     */
    default boolean setLocationSafely(Location<World> location) {
        return Sponge.getGame().getTeleportHelper()
                .getSafeLocation(location)
                .map(this::setLocation)
                .orElse(false);
    }

    /**
     * Gets the rotation.
     *
     * <p>The format of the rotation is represented by:</p>
     *
     * <ul><code>x -> pitch</code>, <code>y -> yaw</code>, <code>z -> roll
     * </code></ul>
     *
     * @return The rotation
     */
    Vector3d getRotation();

    /**
     * Sets the rotation of this entity.
     *
     * <p>The format of the rotation is represented by:</p>
     *
     * <ul><code>x -> pitch</code>, <code>y -> yaw</code>, <code>z -> roll
     * </code></ul>
     *
     * @param rotation The rotation to set the entity to
     */
    void setRotation(Vector3d rotation);

    /**
     * Moves the entity to the specified location, and sets the rotation.
     *
     * <p>The format of the rotation is represented by:</p>
     *
     * <ul><code>x -> pitch</code>, <code>y -> yaw</code>, <code>z -> roll
     * </code></ul>
     *
     * @param location The location to set
     * @param rotation The rotation to set
     * @return True if location was set successfully, false if location couldn't
<<<<<<< HEAD
     *     be set due to {@link MoveEntityEvent.Position.Teleport} being cancelled
=======
     *     be set due to 
     *     {@link org.spongepowered.api.event.entity.DisplaceEntityEvent.Teleport}
     *     being cancelled
>>>>>>> 60438adc
     */
    boolean setLocationAndRotation(Location<World> location, Vector3d rotation);

    /**
     * Sets the location using a safe one from
     * {@link TeleportHelper#getSafeLocation(Location)} and the rotation of this
     * entity.
     *
     * <p>The format of the rotation is represented by:</p>
     *
     * <ul><code>x -> pitch</code>, <code>y -> yaw</code>, <code>z -> roll
     * </code></ul>
     *
     * @param location The location to set
     * @param rotation The rotation to set
     * @return True if location was set successfully, false if either location
     *    couldn't be set as no safe location was found or
<<<<<<< HEAD
     *    {@link MoveEntityEvent.Position.Teleport was cancelled
=======
     *    {@link org.spongepowered.api.event.entity.DisplaceEntityEvent.Teleport}
     *    was cancelled
>>>>>>> 60438adc
     */
    default boolean setLocationAndRotationSafely(Location<World> location, Vector3d rotation) {
        return Sponge.getGame().getTeleportHelper()
                .getSafeLocation(location)
                .map(safe -> this.setLocationAndRotation(safe, rotation))
                .orElse(false);
    }

    /**
     * Moves the entity to the specified location, and sets the rotation.
     * {@link RelativePositions} listed inside the EnumSet are considered
     * relative.
     *
     * <p>The format of the rotation is represented by:</p>
     *
     * <ul><code>x -> pitch</code>, <code>y -> yaw</code>, <code>z -> roll
     * </code></ul>
     *
     * @param location The location to set
     * @param rotation The rotation to set
     * @param relativePositions The coordinates to set relatively
     * @return True if location was set successfully, false if location couldn't
<<<<<<< HEAD
     *     be set due to {@link MoveEntityEvent.Position.Teleport} being cancelled
=======
     *     be set due to 
     *     {@link org.spongepowered.api.event.entity.DisplaceEntityEvent.Teleport}
     *     being cancelled
>>>>>>> 60438adc
     */
    boolean setLocationAndRotation(Location<World> location, Vector3d rotation, EnumSet<RelativePositions> relativePositions);

    /**
     * Sets the location using a safe one from
     * {@link TeleportHelper#getSafeLocation(Location)} and the rotation of this
     * entity. {@link RelativePositions} listed inside the EnumSet are
     * considered relative.
     *
     * <p>The format of the rotation is represented by:</p>
     *
     * <ul><code>x -> pitch</code>, <code>y -> yaw</code>, <code>z -> roll
     * </code></ul>
     *
     * @param location The location to set
     * @param rotation The rotation to set
     * @param relativePositions The coordinates to set relatively
     * @return True if location was set successfully, false if either location
     *     couldn't be set as no safe location was found or
<<<<<<< HEAD
     *    {@link MoveEntityEvent.Position.Teleport was cancelled
=======
     *    {@link org.spongepowered.api.event.entity.DisplaceEntityEvent.Teleport}
     *    was cancelled
>>>>>>> 60438adc
     */
    default boolean setLocationAndRotationSafely(Location<World> location, Vector3d rotation, EnumSet<RelativePositions> relativePositions) {
        return Sponge.getGame().getTeleportHelper()
                .getSafeLocation(location)
                .map(safe -> this.setLocationAndRotation(safe, rotation, relativePositions))
                .orElse(false);
    }

    /**
     * Gets the entity scale. Not currently used.
     * Returns {@link Vector3d#ONE}.
     *
     * @return The entity scale
     */
    Vector3d getScale();

    /**
     * Sets the entity scale. Not currently used.
     * Does nothing.
     *
     * @param scale The scale
     */
    void setScale(Vector3d scale);

    /**
     * Returns the entity transform as a new copy.
     * Combines the position, rotation and scale.
     *
     * @return The transform as a new copy
     */
    Transform<World> getTransform();

    /**
     * Sets the entity transform. Sets the
     * position, rotation and scale at once.
     *
     * @param transform The transform to set
     * @return True if the transform was set successfully, false if the
<<<<<<< HEAD
     *     transform couldn't be set due to {@link MoveEntityEvent.Position.Teleport}
     *     being cancelled.
=======
     *  transform couldn't be set due to 
     *  {@link org.spongepowered.api.event.entity.DisplaceEntityEvent.Teleport}
     *  being cancelled.
>>>>>>> 60438adc
     */
    boolean setTransform(Transform<World> transform);

    /**
     * Sets the {@link Location} of this entity to the {@link World}'s spawn point.
     *
     * <p>This is equivalent to setting the location via {@link TargetedLocationData}.</p>
     *
     * @param world The world to transfer to
     */
    default boolean transferToWorld(World world) {
        return transferToWorld(world, world.getSpawnLocation().getPosition());
    }

    /**
     * Sets the {@link Location} of this entity to a new position in a world.
     *
     * <p>This is equivalent to setting the location via {@link TargetedLocationData}.</p>
     *
     * @param world The world to transfer to
     * @param position The position in the target world
     */
    boolean transferToWorld(World world, Vector3d position);

    /**
     * Sets the location of this entity to a new position in a world which does
     * not have to be loaded (but must at least be enabled).
     *
     * <p>If the target world is loaded then this is equivalent to
     * setting the location via {@link TargetedLocationData}.</p>
     *
     * <p>If the target world is unloaded but is enabled according to its
     * {@link WorldArchetype#isEnabled()} then this will first load the world
     * before transferring the entity to that world.</p>
     *
     * <p>If the target world is unloaded and not enabled then the transfer
     * will fail.</p>
     *
     * @param worldName The name of the world to transfer to
     * @param position The position in the target world
     * @return True if the teleport was successful
     */
    default boolean transferToWorld(String worldName, Vector3d position) {
        return Sponge.getServer().getWorld(worldName)
                .map(world -> transferToWorld(world, position))
                .orElse(false);
    }

    /**
     * Sets the location of this entity to a new position in a world which does
     * not have to be loaded (but must at least be enabled).
     *
     * <p>If the target world is loaded then this is equivalent to
     * setting the location via {@link TargetedLocationData}.</p>
     *
     * <p>If the target world is unloaded but is enabled according to its
     * {@link WorldArchetype#isEnabled()} then this will first load the world
     * before transferring the entity to that world.</p>
     *
     * <p>If the target world is unloaded and not enabled then the transfer
     * will fail.</p>
     *
     * @param uuid The UUID of the target world to transfer to
     * @param position The position in the target world
     * @return True if the teleport was successful
     */
    default boolean transferToWorld(UUID uuid, Vector3d position) {
        return Sponge.getServer().getWorld(uuid)
                .map(world -> transferToWorld(world, position))
                .orElse(false);
    }

    /**
     * Gets the entity passenger that rides this entity, if available.
     *
     * @return The passenger entity, if it exists
     */
    List<Entity> getPassengers();

    /**
     * Sets the passenger entity(the entity that rides this one).
     *
     * @param entity The entity passenger, or null to eject
     * @return True if the set was successful
     */
    DataTransactionResult addPassenger(Entity entity);

    /**
     * Removes the given entity as a passenger.
     *
     * @param entity The entity to remove as passenger
     * @return The transaction result
     */
    DataTransactionResult removePassenger(Entity entity);

    /**
     * Removes all currently riding passengers from this entity.
     *
     * @return The transaction result
     */
    DataTransactionResult clearPassengers();

    /**
     * Gets the entity vehicle that this entity is riding, if available.
     *
     * @return The vehicle entity, if it exists
     */
    Optional<Entity> getVehicle();

    /**
     * Sets the vehicle entity(the entity that is ridden by this one).
     *
     * @param entity The entity vehicle, or null to dismount
     * @return True if the set was successful
     */
    DataTransactionResult setVehicle(@Nullable Entity entity);

    /**
     * Gets the entity vehicle that is the base of what ever stack the
     * current entity is a part of. This can be the current entity, if it is
     * not riding any vehicle.
     *
     * <p>The returned entity can never ride another entity, that would make
     * the ridden entity the base of the stack.</p>
     *
     * @return The vehicle entity, if available
     */
    Entity getBaseVehicle();

    /**
     * Gets the {@link Vector3d} representation of this entity's current
     * velocity.
     *
     * @return The current velocity
     */
    default Vector3d getVelocity() {
        return get(Keys.VELOCITY).get();
    }

    /**
     * Sets the velocity for this entity.
     *
     * @param vector3d The vector 3d velocity
     * @return The resulting data transaction result
     */
    default DataTransactionResult setVelocity(Vector3d vector3d) {
        return offer(Keys.VELOCITY, vector3d);
    }

    /**
     * Returns whether this entity is on the ground (not in the air) or not.
     *
     * @return Whether this entity is on the ground or not
     */
    boolean isOnGround();

    /**
     * Returns whether this entity has been removed.
     *
     * @return True if this entity has been removed
     */
    boolean isRemoved();

    /**
     * Returns whether this entity is still loaded in a world/chunk.
     *
     * @return True if this entity is still loaded
     */
    boolean isLoaded();

    /**
     * Mark this entity for removal in the very near future, preferably
     * within one game tick.
     */
    void remove();

    /**
     * Damages this {@link Entity} with the given {@link DamageSource}.
     *
     * @param damage The damage to deal
     * @param damageSource The cause of the damage
     * @return True if damaging the entity was successful
     */
    default boolean damage(double damage, DamageSource damageSource) {
        return damage(damage, damageSource, Cause.source(damageSource).build());
    }

    /**
     * Damages this {@link Entity} with the given {@link Cause}. It is
     * imperative that a {@link DamageSource} is included
     * with the cause for maximum compatibility with plugins and the game
     * itself.
     *
     * @param damage The damage to deal
     * @param damageSource The source of damage
     * @param cause The cause containing auxiliary objects
     * @return True if damaging the entity was successful
     */
    boolean damage(double damage, DamageSource damageSource, Cause cause);

    /**
     * Gets the nearby entities within the desired distance.
     *
     * @see World#getEntities(Predicate)
     * @param distance The distance
     * @return The collection of nearby entities
     */
    default Collection<Entity> getNearbyEntities(double distance) {
        checkArgument(distance > 0, "Distance must be above zero!");
        return getNearbyEntities(entity -> entity.getTransform().getPosition().distance(this.getTransform().getPosition()) <= distance);
    }

    /**
     * Gets the nearby entities that satisfy the desired predicate.
     *
     * @see World#getEntities(Predicate)
     * @param predicate The predicate to use
     * @return The collection of entities
     */
    default Collection<Entity> getNearbyEntities(Predicate<Entity> predicate) {
        checkNotNull(predicate, "Null predicate!");
        return getWorld().getEntities(predicate::test);
    }

    /**
     * Gets the {@link UUID}, if available, of the user who created this
     * {@link Entity}.
     *
     * @return The {@link UUID} if one exists
     */
    Optional<UUID> getCreator();

    /**
     * Gets the {@link UUID}, if available, of the user who last notified this
     * {@link Entity}.
     *
     * @return The {@link UUID} if one exists
     */
    Optional<UUID> getNotifier();

    /**
     * Sets the {@link UUID} of the user who created this {@link Entity}.
     *
     * @param uuid The {@link UUID} to set as creator
     */
    void setCreator(@Nullable UUID uuid);

    /**
     * Sets the {@link UUID} of the user who last notified this {@link Entity}.
     *
     * @param uuid The {@link UUID} to set as notifier
     */
    void setNotifier(@Nullable UUID uuid);

    /**
     * Returns whether this entity can see the provided {@link Entity}.
     *
     * @param entity The entity to check visibility for
     * @return {@code true} if this entity can see the provided entity
     */
    default boolean canSee(Entity entity) {
        Optional<Boolean> optional = entity.get(Keys.INVISIBLE);
        return !optional.isPresent() || !optional.get();
    }
}<|MERGE_RESOLUTION|>--- conflicted
+++ resolved
@@ -99,13 +99,9 @@
      *
      * @param location The location to set
      * @return True if location was set successfully, false if location couldn't
-<<<<<<< HEAD
-     *     be set due to {@link MoveEntityEvent.Position.Teleport} being cancelled.
-=======
-     *     be set due to 
-     *     {@link org.spongepowered.api.event.entity.DisplaceEntityEvent.Teleport}
+     *     be set due to
+     *     {@link org.spongepowered.api.event.entity.MoveEntityEvent.Position.Teleport}
      *     being cancelled.
->>>>>>> 60438adc
      */
     boolean setLocation(Location<World> location);
 
@@ -117,12 +113,8 @@
      * @param location The location to set
      * @return True if location was set successfully, false if location couldn't
      *    be set as no safe location was found or
-<<<<<<< HEAD
-     *    {@link MoveEntityEvent.Position.Teleport} was cancelled.
-=======
-     *    {@link org.spongepowered.api.event.entity.DisplaceEntityEvent.Teleport}
+     *    {@link org.spongepowered.api.event.entity.MoveEntityEvent.Position.Teleport}
      *    was cancelled.
->>>>>>> 60438adc
      */
     default boolean setLocationSafely(Location<World> location) {
         return Sponge.getGame().getTeleportHelper()
@@ -166,13 +158,9 @@
      * @param location The location to set
      * @param rotation The rotation to set
      * @return True if location was set successfully, false if location couldn't
-<<<<<<< HEAD
-     *     be set due to {@link MoveEntityEvent.Position.Teleport} being cancelled
-=======
-     *     be set due to 
-     *     {@link org.spongepowered.api.event.entity.DisplaceEntityEvent.Teleport}
+     *     be set due to
+     *     {@link org.spongepowered.api.event.entity.MoveEntityEvent.Position.Teleport}
      *     being cancelled
->>>>>>> 60438adc
      */
     boolean setLocationAndRotation(Location<World> location, Vector3d rotation);
 
@@ -190,12 +178,8 @@
      * @param rotation The rotation to set
      * @return True if location was set successfully, false if either location
      *    couldn't be set as no safe location was found or
-<<<<<<< HEAD
-     *    {@link MoveEntityEvent.Position.Teleport was cancelled
-=======
-     *    {@link org.spongepowered.api.event.entity.DisplaceEntityEvent.Teleport}
+     *    {@link org.spongepowered.api.event.entity.MoveEntityEvent.Position.Teleport}
      *    was cancelled
->>>>>>> 60438adc
      */
     default boolean setLocationAndRotationSafely(Location<World> location, Vector3d rotation) {
         return Sponge.getGame().getTeleportHelper()
@@ -218,13 +202,9 @@
      * @param rotation The rotation to set
      * @param relativePositions The coordinates to set relatively
      * @return True if location was set successfully, false if location couldn't
-<<<<<<< HEAD
-     *     be set due to {@link MoveEntityEvent.Position.Teleport} being cancelled
-=======
-     *     be set due to 
-     *     {@link org.spongepowered.api.event.entity.DisplaceEntityEvent.Teleport}
+     *     be set due to
+     *     {@link org.spongepowered.api.event.entity.MoveEntityEvent.Position.Teleport}
      *     being cancelled
->>>>>>> 60438adc
      */
     boolean setLocationAndRotation(Location<World> location, Vector3d rotation, EnumSet<RelativePositions> relativePositions);
 
@@ -244,12 +224,8 @@
      * @param relativePositions The coordinates to set relatively
      * @return True if location was set successfully, false if either location
      *     couldn't be set as no safe location was found or
-<<<<<<< HEAD
-     *    {@link MoveEntityEvent.Position.Teleport was cancelled
-=======
-     *    {@link org.spongepowered.api.event.entity.DisplaceEntityEvent.Teleport}
+     *    {@link org.spongepowered.api.event.entity.MoveEntityEvent.Position.Teleport}
      *    was cancelled
->>>>>>> 60438adc
      */
     default boolean setLocationAndRotationSafely(Location<World> location, Vector3d rotation, EnumSet<RelativePositions> relativePositions) {
         return Sponge.getGame().getTeleportHelper()
@@ -288,14 +264,9 @@
      *
      * @param transform The transform to set
      * @return True if the transform was set successfully, false if the
-<<<<<<< HEAD
-     *     transform couldn't be set due to {@link MoveEntityEvent.Position.Teleport}
-     *     being cancelled.
-=======
-     *  transform couldn't be set due to 
-     *  {@link org.spongepowered.api.event.entity.DisplaceEntityEvent.Teleport}
+     *  transform couldn't be set due to
+     *  {@link org.spongepowered.api.event.entity.MoveEntityEvent.Position.Teleport}
      *  being cancelled.
->>>>>>> 60438adc
      */
     boolean setTransform(Transform<World> transform);
 
