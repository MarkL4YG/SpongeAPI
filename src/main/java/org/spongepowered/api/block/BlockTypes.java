/*
 * This file is part of SpongeAPI, licensed under the MIT License (MIT).
 *
 * Copyright (c) SpongePowered <https://www.spongepowered.org>
 * Copyright (c) contributors
 *
 * Permission is hereby granted, free of charge, to any person obtaining a copy
 * of this software and associated documentation files (the "Software"), to deal
 * in the Software without restriction, including without limitation the rights
 * to use, copy, modify, merge, publish, distribute, sublicense, and/or sell
 * copies of the Software, and to permit persons to whom the Software is
 * furnished to do so, subject to the following conditions:
 *
 * The above copyright notice and this permission notice shall be included in
 * all copies or substantial portions of the Software.
 *
 * THE SOFTWARE IS PROVIDED "AS IS", WITHOUT WARRANTY OF ANY KIND, EXPRESS OR
 * IMPLIED, INCLUDING BUT NOT LIMITED TO THE WARRANTIES OF MERCHANTABILITY,
 * FITNESS FOR A PARTICULAR PURPOSE AND NONINFRINGEMENT. IN NO EVENT SHALL THE
 * AUTHORS OR COPYRIGHT HOLDERS BE LIABLE FOR ANY CLAIM, DAMAGES OR OTHER
 * LIABILITY, WHETHER IN AN ACTION OF CONTRACT, TORT OR OTHERWISE, ARISING FROM,
 * OUT OF OR IN CONNECTION WITH THE SOFTWARE OR THE USE OR OTHER DEALINGS IN
 * THE SOFTWARE.
 */
package org.spongepowered.api.block;

import org.spongepowered.api.util.generator.dummy.DummyObjectProvider;

/**
 * An enumeration of all possible {@link BlockType}s in vanilla minecraft.
 */
public final class BlockTypes {

    // SORTFIELDS:ON

<<<<<<< HEAD
    public static final BlockType ACACIA_DOOR = null;

    public static final BlockType ACACIA_FENCE = null;

    public static final BlockType ACACIA_FENCE_GATE = null;

    public static final BlockType ACACIA_STAIRS = null;

    public static final BlockType ACTIVATOR_RAIL = null;

    public static final BlockType AIR = null;

    public static final BlockType ANVIL = null;

    public static final BlockType BARRIER = null;

    public static final BlockType BEACON = null;

    public static final BlockType BED = null;

    public static final BlockType BEDROCK = null;

    public static final BlockType BEETROOTS = null;

    public static final BlockType BIRCH_DOOR = null;

    public static final BlockType BIRCH_FENCE = null;

    public static final BlockType BIRCH_FENCE_GATE = null;

    public static final BlockType BIRCH_STAIRS = null;

    public static final BlockType BOOKSHELF = null;

    public static final BlockType BREWING_STAND = null;

    public static final BlockType BRICK_BLOCK = null;

    public static final BlockType BRICK_STAIRS = null;

    public static final BlockType BROWN_MUSHROOM = null;

    public static final BlockType BROWN_MUSHROOM_BLOCK = null;

    public static final BlockType CACTUS = null;

    public static final BlockType CAKE = null;

    public static final BlockType CARPET = null;

    public static final BlockType CARROTS = null;

    public static final BlockType CAULDRON = null;

    public static final BlockType CHAIN_COMMAND_BLOCK = null;

    public static final BlockType CHEST = null;

    public static final BlockType CHORUS_FLOWER = null;

    public static final BlockType CHORUS_PLANT = null;

    public static final BlockType CLAY = null;

    public static final BlockType COAL_BLOCK = null;

    public static final BlockType COAL_ORE = null;

    public static final BlockType COBBLESTONE = null;

    public static final BlockType COBBLESTONE_WALL = null;

    public static final BlockType COCOA = null;

    public static final BlockType COMMAND_BLOCK = null;

    public static final BlockType CRAFTING_TABLE = null;

    public static final BlockType DARK_OAK_DOOR = null;

    public static final BlockType DARK_OAK_FENCE = null;

    public static final BlockType DARK_OAK_FENCE_GATE = null;

    public static final BlockType DARK_OAK_STAIRS = null;

    public static final BlockType DAYLIGHT_DETECTOR = null;

    public static final BlockType DAYLIGHT_DETECTOR_INVERTED = null;

    public static final BlockType DEADBUSH = null;

    public static final BlockType DETECTOR_RAIL = null;

    public static final BlockType DIAMOND_BLOCK = null;

    public static final BlockType DIAMOND_ORE = null;

    public static final BlockType DIRT = null;

    public static final BlockType DISPENSER = null;

    public static final BlockType DOUBLE_PLANT = null;

    public static final BlockType DOUBLE_STONE_SLAB = null;

    public static final BlockType DOUBLE_STONE_SLAB2 = null;

    public static final BlockType DOUBLE_WOODEN_SLAB = null;

    public static final BlockType DRAGON_EGG = null;

    public static final BlockType DROPPER = null;

    public static final BlockType EMERALD_BLOCK = null;

    public static final BlockType EMERALD_ORE = null;

    public static final BlockType ENCHANTING_TABLE = null;

    public static final BlockType ENDER_CHEST = null;

    public static final BlockType END_BRICKS = null;

    public static final BlockType END_GATEWAY = null;

    public static final BlockType END_PORTAL = null;

    public static final BlockType END_PORTAL_FRAME = null;

    public static final BlockType END_ROD = null;

    public static final BlockType END_STONE = null;

    public static final BlockType FARMLAND = null;

    public static final BlockType FENCE = null;

    public static final BlockType FENCE_GATE = null;

    public static final BlockType FIRE = null;

    public static final BlockType FLOWER_POT = null;

    public static final BlockType FLOWING_LAVA = null;

    public static final BlockType FLOWING_WATER = null;

    public static final BlockType FROSTED_ICE = null;

    public static final BlockType FURNACE = null;

    public static final BlockType GLASS = null;

    public static final BlockType GLASS_PANE = null;

    public static final BlockType GLOWSTONE = null;

    public static final BlockType GOLDEN_RAIL = null;

    public static final BlockType GOLD_BLOCK = null;

    public static final BlockType GOLD_ORE = null;

    public static final BlockType GRASS = null;

    public static final BlockType GRASS_PATH = null;

    public static final BlockType GRAVEL = null;

    public static final BlockType HARDENED_CLAY = null;

    public static final BlockType HAY_BLOCK = null;

    public static final BlockType HEAVY_WEIGHTED_PRESSURE_PLATE = null;

    public static final BlockType HOPPER = null;

    public static final BlockType ICE = null;

    public static final BlockType IRON_BARS = null;

    public static final BlockType IRON_BLOCK = null;

    public static final BlockType IRON_DOOR = null;

    public static final BlockType IRON_ORE = null;

    public static final BlockType IRON_TRAPDOOR = null;

    public static final BlockType JUKEBOX = null;

    public static final BlockType JUNGLE_DOOR = null;

    public static final BlockType JUNGLE_FENCE = null;

    public static final BlockType JUNGLE_FENCE_GATE = null;

    public static final BlockType JUNGLE_STAIRS = null;

    public static final BlockType LADDER = null;

    public static final BlockType LAPIS_BLOCK = null;

    public static final BlockType LAPIS_ORE = null;

    public static final BlockType LAVA = null;

    public static final BlockType LEAVES = null;

    public static final BlockType LEAVES2 = null;

    public static final BlockType LEVER = null;

    public static final BlockType LIGHT_WEIGHTED_PRESSURE_PLATE = null;

    public static final BlockType LIT_FURNACE = null;

    public static final BlockType LIT_PUMPKIN = null;

    public static final BlockType LIT_REDSTONE_LAMP = null;

    public static final BlockType LIT_REDSTONE_ORE = null;

    public static final BlockType LOG = null;

    public static final BlockType LOG2 = null;

    public static final BlockType MELON_BLOCK = null;

    public static final BlockType MELON_STEM = null;

    public static final BlockType MOB_SPAWNER = null;

    public static final BlockType MONSTER_EGG = null;

    public static final BlockType MOSSY_COBBLESTONE = null;

    public static final BlockType MYCELIUM = null;

    public static final BlockType NETHERRACK = null;

    public static final BlockType NETHER_BRICK = null;

    public static final BlockType NETHER_BRICK_FENCE = null;

    public static final BlockType NETHER_BRICK_STAIRS = null;

    public static final BlockType NETHER_WART = null;

    public static final BlockType NOTEBLOCK = null;

    public static final BlockType OAK_STAIRS = null;

    public static final BlockType OBSIDIAN = null;

    public static final BlockType PACKED_ICE = null;

    public static final BlockType PISTON = null;

    public static final BlockType PISTON_EXTENSION = null;

    public static final BlockType PISTON_HEAD = null;

    public static final BlockType PLANKS = null;

    public static final BlockType PORTAL = null;

    public static final BlockType POTATOES = null;

    public static final BlockType POWERED_COMPARATOR = null;

    public static final BlockType POWERED_REPEATER = null;

    public static final BlockType PRISMARINE = null;

    public static final BlockType PUMPKIN = null;

    public static final BlockType PUMPKIN_STEM = null;

    public static final BlockType PURPUR_BLOCK = null;

    public static final BlockType PURPUR_DOUBLE_SLAB = null;

    public static final BlockType PURPUR_PILLAR = null;

    public static final BlockType PURPUR_SLAB = null;

    public static final BlockType PURPUR_STAIRS = null;

    public static final BlockType QUARTZ_BLOCK = null;

    public static final BlockType QUARTZ_ORE = null;

    public static final BlockType QUARTZ_STAIRS = null;

    public static final BlockType RAIL = null;

    public static final BlockType REDSTONE_BLOCK = null;

    public static final BlockType REDSTONE_LAMP = null;

    public static final BlockType REDSTONE_ORE = null;

    public static final BlockType REDSTONE_TORCH = null;

    public static final BlockType REDSTONE_WIRE = null;

    public static final BlockType RED_FLOWER = null;

    public static final BlockType RED_MUSHROOM = null;

    public static final BlockType RED_MUSHROOM_BLOCK = null;

    public static final BlockType RED_SANDSTONE = null;

    public static final BlockType RED_SANDSTONE_STAIRS = null;

    public static final BlockType REEDS = null;

    public static final BlockType REPEATING_COMMAND_BLOCK = null;

    public static final BlockType SAND = null;

    public static final BlockType SANDSTONE = null;

    public static final BlockType SANDSTONE_STAIRS = null;

    public static final BlockType SAPLING = null;

    public static final BlockType SEA_LANTERN = null;

    public static final BlockType SKULL = null;

    public static final BlockType SLIME = null;

    public static final BlockType SNOW = null;

    public static final BlockType SNOW_LAYER = null;

    public static final BlockType SOUL_SAND = null;

    public static final BlockType SPONGE = null;

    public static final BlockType SPRUCE_DOOR = null;

    public static final BlockType SPRUCE_FENCE = null;

    public static final BlockType SPRUCE_FENCE_GATE = null;

    public static final BlockType SPRUCE_STAIRS = null;

    public static final BlockType STAINED_GLASS = null;

    public static final BlockType STAINED_GLASS_PANE = null;

    public static final BlockType STAINED_HARDENED_CLAY = null;

    public static final BlockType STANDING_BANNER = null;

    public static final BlockType STANDING_SIGN = null;

    public static final BlockType STICKY_PISTON = null;

    public static final BlockType STONE = null;

    public static final BlockType STONEBRICK = null;

    public static final BlockType STONE_BRICK_STAIRS = null;

    public static final BlockType STONE_BUTTON = null;

    public static final BlockType STONE_PRESSURE_PLATE = null;

    public static final BlockType STONE_SLAB = null;

    public static final BlockType STONE_SLAB2 = null;

    public static final BlockType STONE_STAIRS = null;

    public static final BlockType STRUCTURE_BLOCK = null;

    public static final BlockType TALLGRASS = null;

    public static final BlockType TNT = null;

    public static final BlockType TORCH = null;

    public static final BlockType TRAPDOOR = null;

    public static final BlockType TRAPPED_CHEST = null;

    public static final BlockType TRIPWIRE = null;

    public static final BlockType TRIPWIRE_HOOK = null;

    public static final BlockType UNLIT_REDSTONE_TORCH = null;

    public static final BlockType UNPOWERED_COMPARATOR = null;

    public static final BlockType UNPOWERED_REPEATER = null;

    public static final BlockType VINE = null;

    public static final BlockType WALL_BANNER = null;

    public static final BlockType WALL_SIGN = null;

    public static final BlockType WATER = null;

    public static final BlockType WATERLILY = null;

    public static final BlockType WEB = null;

    public static final BlockType WHEAT = null;

    public static final BlockType WOODEN_BUTTON = null;

    public static final BlockType WOODEN_DOOR = null;

    public static final BlockType WOODEN_PRESSURE_PLATE = null;

    public static final BlockType WOODEN_SLAB = null;

    public static final BlockType WOOL = null;

    public static final BlockType YELLOW_FLOWER = null;
=======
    public static final BlockType ACACIA_DOOR = DummyObjectProvider.createFor(BlockType.class, "ACACIA_DOOR");

    public static final BlockType ACACIA_FENCE = DummyObjectProvider.createFor(BlockType.class, "ACACIA_FENCE");

    public static final BlockType ACACIA_FENCE_GATE = DummyObjectProvider.createFor(BlockType.class, "ACACIA_FENCE_GATE");

    public static final BlockType ACACIA_STAIRS = DummyObjectProvider.createFor(BlockType.class, "ACACIA_STAIRS");

    public static final BlockType ACTIVATOR_RAIL = DummyObjectProvider.createFor(BlockType.class, "ACTIVATOR_RAIL");

    public static final BlockType AIR = DummyObjectProvider.createFor(BlockType.class, "AIR");

    public static final BlockType ANVIL = DummyObjectProvider.createFor(BlockType.class, "ANVIL");

    public static final BlockType BARRIER = DummyObjectProvider.createFor(BlockType.class, "BARRIER");

    public static final BlockType BEACON = DummyObjectProvider.createFor(BlockType.class, "BEACON");

    public static final BlockType BED = DummyObjectProvider.createFor(BlockType.class, "BED");

    public static final BlockType BEDROCK = DummyObjectProvider.createFor(BlockType.class, "BEDROCK");

    public static final BlockType BIRCH_DOOR = DummyObjectProvider.createFor(BlockType.class, "BIRCH_DOOR");

    public static final BlockType BIRCH_FENCE = DummyObjectProvider.createFor(BlockType.class, "BIRCH_FENCE");

    public static final BlockType BIRCH_FENCE_GATE = DummyObjectProvider.createFor(BlockType.class, "BIRCH_FENCE_GATE");

    public static final BlockType BIRCH_STAIRS = DummyObjectProvider.createFor(BlockType.class, "BIRCH_STAIRS");

    public static final BlockType BOOKSHELF = DummyObjectProvider.createFor(BlockType.class, "BOOKSHELF");

    public static final BlockType BREWING_STAND = DummyObjectProvider.createFor(BlockType.class, "BREWING_STAND");

    public static final BlockType BRICK_BLOCK = DummyObjectProvider.createFor(BlockType.class, "BRICK_BLOCK");

    public static final BlockType BRICK_STAIRS = DummyObjectProvider.createFor(BlockType.class, "BRICK_STAIRS");

    public static final BlockType BROWN_MUSHROOM = DummyObjectProvider.createFor(BlockType.class, "BROWN_MUSHROOM");

    public static final BlockType BROWN_MUSHROOM_BLOCK = DummyObjectProvider.createFor(BlockType.class, "BROWN_MUSHROOM_BLOCK");

    public static final BlockType CACTUS = DummyObjectProvider.createFor(BlockType.class, "CACTUS");

    public static final BlockType CAKE = DummyObjectProvider.createFor(BlockType.class, "CAKE");

    public static final BlockType CARPET = DummyObjectProvider.createFor(BlockType.class, "CARPET");

    public static final BlockType CARROTS = DummyObjectProvider.createFor(BlockType.class, "CARROTS");

    public static final BlockType CAULDRON = DummyObjectProvider.createFor(BlockType.class, "CAULDRON");

    public static final BlockType CHEST = DummyObjectProvider.createFor(BlockType.class, "CHEST");

    public static final BlockType CLAY = DummyObjectProvider.createFor(BlockType.class, "CLAY");

    public static final BlockType COAL_BLOCK = DummyObjectProvider.createFor(BlockType.class, "COAL_BLOCK");

    public static final BlockType COAL_ORE = DummyObjectProvider.createFor(BlockType.class, "COAL_ORE");

    public static final BlockType COBBLESTONE = DummyObjectProvider.createFor(BlockType.class, "COBBLESTONE");

    public static final BlockType COBBLESTONE_WALL = DummyObjectProvider.createFor(BlockType.class, "COBBLESTONE_WALL");

    public static final BlockType COCOA = DummyObjectProvider.createFor(BlockType.class, "COCOA");

    public static final BlockType COMMAND_BLOCK = DummyObjectProvider.createFor(BlockType.class, "COMMAND_BLOCK");

    public static final BlockType CRAFTING_TABLE = DummyObjectProvider.createFor(BlockType.class, "CRAFTING_TABLE");

    public static final BlockType DARK_OAK_DOOR = DummyObjectProvider.createFor(BlockType.class, "DARK_OAK_DOOR");

    public static final BlockType DARK_OAK_FENCE = DummyObjectProvider.createFor(BlockType.class, "DARK_OAK_FENCE");

    public static final BlockType DARK_OAK_FENCE_GATE = DummyObjectProvider.createFor(BlockType.class, "DARK_OAK_FENCE_GATE");

    public static final BlockType DARK_OAK_STAIRS = DummyObjectProvider.createFor(BlockType.class, "DARK_OAK_STAIRS");

    public static final BlockType DAYLIGHT_DETECTOR = DummyObjectProvider.createFor(BlockType.class, "DAYLIGHT_DETECTOR");

    public static final BlockType DAYLIGHT_DETECTOR_INVERTED = DummyObjectProvider.createFor(BlockType.class, "DAYLIGHT_DETECTOR_INVERTED");

    public static final BlockType DEADBUSH = DummyObjectProvider.createFor(BlockType.class, "DEADBUSH");

    public static final BlockType DETECTOR_RAIL = DummyObjectProvider.createFor(BlockType.class, "DETECTOR_RAIL");

    public static final BlockType DIAMOND_BLOCK = DummyObjectProvider.createFor(BlockType.class, "DIAMOND_BLOCK");

    public static final BlockType DIAMOND_ORE = DummyObjectProvider.createFor(BlockType.class, "DIAMOND_ORE");

    public static final BlockType DIRT = DummyObjectProvider.createFor(BlockType.class, "DIRT");

    public static final BlockType DISPENSER = DummyObjectProvider.createFor(BlockType.class, "DISPENSER");

    public static final BlockType DOUBLE_PLANT = DummyObjectProvider.createFor(BlockType.class, "DOUBLE_PLANT");

    public static final BlockType DOUBLE_STONE_SLAB = DummyObjectProvider.createFor(BlockType.class, "DOUBLE_STONE_SLAB");

    public static final BlockType DOUBLE_STONE_SLAB2 = DummyObjectProvider.createFor(BlockType.class, "DOUBLE_STONE_SLAB2");

    public static final BlockType DOUBLE_WOODEN_SLAB = DummyObjectProvider.createFor(BlockType.class, "DOUBLE_WOODEN_SLAB");

    public static final BlockType DRAGON_EGG = DummyObjectProvider.createFor(BlockType.class, "DRAGON_EGG");

    public static final BlockType DROPPER = DummyObjectProvider.createFor(BlockType.class, "DROPPER");

    public static final BlockType EMERALD_BLOCK = DummyObjectProvider.createFor(BlockType.class, "EMERALD_BLOCK");

    public static final BlockType EMERALD_ORE = DummyObjectProvider.createFor(BlockType.class, "EMERALD_ORE");

    public static final BlockType ENCHANTING_TABLE = DummyObjectProvider.createFor(BlockType.class, "ENCHANTING_TABLE");

    public static final BlockType ENDER_CHEST = DummyObjectProvider.createFor(BlockType.class, "ENDER_CHEST");

    public static final BlockType END_PORTAL = DummyObjectProvider.createFor(BlockType.class, "END_PORTAL");

    public static final BlockType END_PORTAL_FRAME = DummyObjectProvider.createFor(BlockType.class, "END_PORTAL_FRAME");

    public static final BlockType END_STONE = DummyObjectProvider.createFor(BlockType.class, "END_STONE");

    public static final BlockType FARMLAND = DummyObjectProvider.createFor(BlockType.class, "FARMLAND");

    public static final BlockType FENCE = DummyObjectProvider.createFor(BlockType.class, "FENCE");

    public static final BlockType FENCE_GATE = DummyObjectProvider.createFor(BlockType.class, "FENCE_GATE");

    public static final BlockType FIRE = DummyObjectProvider.createFor(BlockType.class, "FIRE");

    public static final BlockType FLOWER_POT = DummyObjectProvider.createFor(BlockType.class, "FLOWER_POT");

    public static final BlockType FLOWING_LAVA = DummyObjectProvider.createFor(BlockType.class, "FLOWING_LAVA");

    public static final BlockType FLOWING_WATER = DummyObjectProvider.createFor(BlockType.class, "FLOWING_WATER");

    public static final BlockType FURNACE = DummyObjectProvider.createFor(BlockType.class, "FURNACE");

    public static final BlockType GLASS = DummyObjectProvider.createFor(BlockType.class, "GLASS");

    public static final BlockType GLASS_PANE = DummyObjectProvider.createFor(BlockType.class, "GLASS_PANE");

    public static final BlockType GLOWSTONE = DummyObjectProvider.createFor(BlockType.class, "GLOWSTONE");

    public static final BlockType GOLDEN_RAIL = DummyObjectProvider.createFor(BlockType.class, "GOLDEN_RAIL");

    public static final BlockType GOLD_BLOCK = DummyObjectProvider.createFor(BlockType.class, "GOLD_BLOCK");

    public static final BlockType GOLD_ORE = DummyObjectProvider.createFor(BlockType.class, "GOLD_ORE");

    public static final BlockType GRASS = DummyObjectProvider.createFor(BlockType.class, "GRASS");

    public static final BlockType GRAVEL = DummyObjectProvider.createFor(BlockType.class, "GRAVEL");

    public static final BlockType HARDENED_CLAY = DummyObjectProvider.createFor(BlockType.class, "HARDENED_CLAY");

    public static final BlockType HAY_BLOCK = DummyObjectProvider.createFor(BlockType.class, "HAY_BLOCK");

    public static final BlockType HEAVY_WEIGHTED_PRESSURE_PLATE = DummyObjectProvider.createFor(BlockType.class, "HEAVY_WEIGHTED_PRESSURE_PLATE");

    public static final BlockType HOPPER = DummyObjectProvider.createFor(BlockType.class, "HOPPER");

    public static final BlockType ICE = DummyObjectProvider.createFor(BlockType.class, "ICE");

    public static final BlockType IRON_BARS = DummyObjectProvider.createFor(BlockType.class, "IRON_BARS");

    public static final BlockType IRON_BLOCK = DummyObjectProvider.createFor(BlockType.class, "IRON_BLOCK");

    public static final BlockType IRON_DOOR = DummyObjectProvider.createFor(BlockType.class, "IRON_DOOR");

    public static final BlockType IRON_ORE = DummyObjectProvider.createFor(BlockType.class, "IRON_ORE");

    public static final BlockType IRON_TRAPDOOR = DummyObjectProvider.createFor(BlockType.class, "IRON_TRAPDOOR");

    public static final BlockType JUKEBOX = DummyObjectProvider.createFor(BlockType.class, "JUKEBOX");

    public static final BlockType JUNGLE_DOOR = DummyObjectProvider.createFor(BlockType.class, "JUNGLE_DOOR");

    public static final BlockType JUNGLE_FENCE = DummyObjectProvider.createFor(BlockType.class, "JUNGLE_FENCE");

    public static final BlockType JUNGLE_FENCE_GATE = DummyObjectProvider.createFor(BlockType.class, "JUNGLE_FENCE_GATE");

    public static final BlockType JUNGLE_STAIRS = DummyObjectProvider.createFor(BlockType.class, "JUNGLE_STAIRS");

    public static final BlockType LADDER = DummyObjectProvider.createFor(BlockType.class, "LADDER");

    public static final BlockType LAPIS_BLOCK = DummyObjectProvider.createFor(BlockType.class, "LAPIS_BLOCK");

    public static final BlockType LAPIS_ORE = DummyObjectProvider.createFor(BlockType.class, "LAPIS_ORE");

    public static final BlockType LAVA = DummyObjectProvider.createFor(BlockType.class, "LAVA");

    public static final BlockType LEAVES = DummyObjectProvider.createFor(BlockType.class, "LEAVES");

    public static final BlockType LEAVES2 = DummyObjectProvider.createFor(BlockType.class, "LEAVES2");

    public static final BlockType LEVER = DummyObjectProvider.createFor(BlockType.class, "LEVER");

    public static final BlockType LIGHT_WEIGHTED_PRESSURE_PLATE = DummyObjectProvider.createFor(BlockType.class, "LIGHT_WEIGHTED_PRESSURE_PLATE");

    public static final BlockType LIT_FURNACE = DummyObjectProvider.createFor(BlockType.class, "LIT_FURNACE");

    public static final BlockType LIT_PUMPKIN = DummyObjectProvider.createFor(BlockType.class, "LIT_PUMPKIN");

    public static final BlockType LIT_REDSTONE_LAMP = DummyObjectProvider.createFor(BlockType.class, "LIT_REDSTONE_LAMP");

    public static final BlockType LIT_REDSTONE_ORE = DummyObjectProvider.createFor(BlockType.class, "LIT_REDSTONE_ORE");

    public static final BlockType LOG = DummyObjectProvider.createFor(BlockType.class, "LOG");

    public static final BlockType LOG2 = DummyObjectProvider.createFor(BlockType.class, "LOG2");

    public static final BlockType MELON_BLOCK = DummyObjectProvider.createFor(BlockType.class, "MELON_BLOCK");

    public static final BlockType MELON_STEM = DummyObjectProvider.createFor(BlockType.class, "MELON_STEM");

    public static final BlockType MOB_SPAWNER = DummyObjectProvider.createFor(BlockType.class, "MOB_SPAWNER");

    public static final BlockType MONSTER_EGG = DummyObjectProvider.createFor(BlockType.class, "MONSTER_EGG");

    public static final BlockType MOSSY_COBBLESTONE = DummyObjectProvider.createFor(BlockType.class, "MOSSY_COBBLESTONE");

    public static final BlockType MYCELIUM = DummyObjectProvider.createFor(BlockType.class, "MYCELIUM");

    public static final BlockType NETHERRACK = DummyObjectProvider.createFor(BlockType.class, "NETHERRACK");

    public static final BlockType NETHER_BRICK = DummyObjectProvider.createFor(BlockType.class, "NETHER_BRICK");

    public static final BlockType NETHER_BRICK_FENCE = DummyObjectProvider.createFor(BlockType.class, "NETHER_BRICK_FENCE");

    public static final BlockType NETHER_BRICK_STAIRS = DummyObjectProvider.createFor(BlockType.class, "NETHER_BRICK_STAIRS");

    public static final BlockType NETHER_WART = DummyObjectProvider.createFor(BlockType.class, "NETHER_WART");

    public static final BlockType NOTEBLOCK = DummyObjectProvider.createFor(BlockType.class, "NOTEBLOCK");

    public static final BlockType OAK_STAIRS = DummyObjectProvider.createFor(BlockType.class, "OAK_STAIRS");

    public static final BlockType OBSIDIAN = DummyObjectProvider.createFor(BlockType.class, "OBSIDIAN");

    public static final BlockType PACKED_ICE = DummyObjectProvider.createFor(BlockType.class, "PACKED_ICE");

    public static final BlockType PISTON = DummyObjectProvider.createFor(BlockType.class, "PISTON");

    public static final BlockType PISTON_EXTENSION = DummyObjectProvider.createFor(BlockType.class, "PISTON_EXTENSION");

    public static final BlockType PISTON_HEAD = DummyObjectProvider.createFor(BlockType.class, "PISTON_HEAD");

    public static final BlockType PLANKS = DummyObjectProvider.createFor(BlockType.class, "PLANKS");

    public static final BlockType PORTAL = DummyObjectProvider.createFor(BlockType.class, "PORTAL");

    public static final BlockType POTATOES = DummyObjectProvider.createFor(BlockType.class, "POTATOES");

    public static final BlockType POWERED_COMPARATOR = DummyObjectProvider.createFor(BlockType.class, "POWERED_COMPARATOR");

    public static final BlockType POWERED_REPEATER = DummyObjectProvider.createFor(BlockType.class, "POWERED_REPEATER");

    public static final BlockType PRISMARINE = DummyObjectProvider.createFor(BlockType.class, "PRISMARINE");

    public static final BlockType PUMPKIN = DummyObjectProvider.createFor(BlockType.class, "PUMPKIN");

    public static final BlockType PUMPKIN_STEM = DummyObjectProvider.createFor(BlockType.class, "PUMPKIN_STEM");

    public static final BlockType QUARTZ_BLOCK = DummyObjectProvider.createFor(BlockType.class, "QUARTZ_BLOCK");

    public static final BlockType QUARTZ_ORE = DummyObjectProvider.createFor(BlockType.class, "QUARTZ_ORE");

    public static final BlockType QUARTZ_STAIRS = DummyObjectProvider.createFor(BlockType.class, "QUARTZ_STAIRS");

    public static final BlockType RAIL = DummyObjectProvider.createFor(BlockType.class, "RAIL");

    public static final BlockType REDSTONE_BLOCK = DummyObjectProvider.createFor(BlockType.class, "REDSTONE_BLOCK");

    public static final BlockType REDSTONE_LAMP = DummyObjectProvider.createFor(BlockType.class, "REDSTONE_LAMP");

    public static final BlockType REDSTONE_ORE = DummyObjectProvider.createFor(BlockType.class, "REDSTONE_ORE");

    public static final BlockType REDSTONE_TORCH = DummyObjectProvider.createFor(BlockType.class, "REDSTONE_TORCH");

    public static final BlockType REDSTONE_WIRE = DummyObjectProvider.createFor(BlockType.class, "REDSTONE_WIRE");

    public static final BlockType RED_FLOWER = DummyObjectProvider.createFor(BlockType.class, "RED_FLOWER");

    public static final BlockType RED_MUSHROOM = DummyObjectProvider.createFor(BlockType.class, "RED_MUSHROOM");

    public static final BlockType RED_MUSHROOM_BLOCK = DummyObjectProvider.createFor(BlockType.class, "RED_MUSHROOM_BLOCK");

    public static final BlockType RED_SANDSTONE = DummyObjectProvider.createFor(BlockType.class, "RED_SANDSTONE");

    public static final BlockType RED_SANDSTONE_STAIRS = DummyObjectProvider.createFor(BlockType.class, "RED_SANDSTONE_STAIRS");

    public static final BlockType REEDS = DummyObjectProvider.createFor(BlockType.class, "REEDS");

    public static final BlockType SAND = DummyObjectProvider.createFor(BlockType.class, "SAND");

    public static final BlockType SANDSTONE = DummyObjectProvider.createFor(BlockType.class, "SANDSTONE");

    public static final BlockType SANDSTONE_STAIRS = DummyObjectProvider.createFor(BlockType.class, "SANDSTONE_STAIRS");

    public static final BlockType SAPLING = DummyObjectProvider.createFor(BlockType.class, "SAPLING");

    public static final BlockType SEA_LANTERN = DummyObjectProvider.createFor(BlockType.class, "SEA_LANTERN");

    public static final BlockType SKULL = DummyObjectProvider.createFor(BlockType.class, "SKULL");

    public static final BlockType SLIME = DummyObjectProvider.createFor(BlockType.class, "SLIME");

    public static final BlockType SNOW = DummyObjectProvider.createFor(BlockType.class, "SNOW");

    public static final BlockType SNOW_LAYER = DummyObjectProvider.createFor(BlockType.class, "SNOW_LAYER");

    public static final BlockType SOUL_SAND = DummyObjectProvider.createFor(BlockType.class, "SOUL_SAND");

    public static final BlockType SPONGE = DummyObjectProvider.createFor(BlockType.class, "SPONGE");

    public static final BlockType SPRUCE_DOOR = DummyObjectProvider.createFor(BlockType.class, "SPRUCE_DOOR");

    public static final BlockType SPRUCE_FENCE = DummyObjectProvider.createFor(BlockType.class, "SPRUCE_FENCE");

    public static final BlockType SPRUCE_FENCE_GATE = DummyObjectProvider.createFor(BlockType.class, "SPRUCE_FENCE_GATE");

    public static final BlockType SPRUCE_STAIRS = DummyObjectProvider.createFor(BlockType.class, "SPRUCE_STAIRS");

    public static final BlockType STAINED_GLASS = DummyObjectProvider.createFor(BlockType.class, "STAINED_GLASS");

    public static final BlockType STAINED_GLASS_PANE = DummyObjectProvider.createFor(BlockType.class, "STAINED_GLASS_PANE");

    public static final BlockType STAINED_HARDENED_CLAY = DummyObjectProvider.createFor(BlockType.class, "STAINED_HARDENED_CLAY");

    public static final BlockType STANDING_BANNER = DummyObjectProvider.createFor(BlockType.class, "STANDING_BANNER");

    public static final BlockType STANDING_SIGN = DummyObjectProvider.createFor(BlockType.class, "STANDING_SIGN");

    public static final BlockType STICKY_PISTON = DummyObjectProvider.createFor(BlockType.class, "STICKY_PISTON");

    public static final BlockType STONE = DummyObjectProvider.createFor(BlockType.class, "STONE");

    public static final BlockType STONEBRICK = DummyObjectProvider.createFor(BlockType.class, "STONEBRICK");

    public static final BlockType STONE_BRICK_STAIRS = DummyObjectProvider.createFor(BlockType.class, "STONE_BRICK_STAIRS");

    public static final BlockType STONE_BUTTON = DummyObjectProvider.createFor(BlockType.class, "STONE_BUTTON");

    public static final BlockType STONE_PRESSURE_PLATE = DummyObjectProvider.createFor(BlockType.class, "STONE_PRESSURE_PLATE");

    public static final BlockType STONE_SLAB = DummyObjectProvider.createFor(BlockType.class, "STONE_SLAB");

    public static final BlockType STONE_SLAB2 = DummyObjectProvider.createFor(BlockType.class, "STONE_SLAB2");

    public static final BlockType STONE_STAIRS = DummyObjectProvider.createFor(BlockType.class, "STONE_STAIRS");

    public static final BlockType TALLGRASS = DummyObjectProvider.createFor(BlockType.class, "TALLGRASS");

    public static final BlockType TNT = DummyObjectProvider.createFor(BlockType.class, "TNT");

    public static final BlockType TORCH = DummyObjectProvider.createFor(BlockType.class, "TORCH");

    public static final BlockType TRAPDOOR = DummyObjectProvider.createFor(BlockType.class, "TRAPDOOR");

    public static final BlockType TRAPPED_CHEST = DummyObjectProvider.createFor(BlockType.class, "TRAPPED_CHEST");

    public static final BlockType TRIPWIRE = DummyObjectProvider.createFor(BlockType.class, "TRIPWIRE");

    public static final BlockType TRIPWIRE_HOOK = DummyObjectProvider.createFor(BlockType.class, "TRIPWIRE_HOOK");

    public static final BlockType UNLIT_REDSTONE_TORCH = DummyObjectProvider.createFor(BlockType.class, "UNLIT_REDSTONE_TORCH");

    public static final BlockType UNPOWERED_COMPARATOR = DummyObjectProvider.createFor(BlockType.class, "UNPOWERED_COMPARATOR");

    public static final BlockType UNPOWERED_REPEATER = DummyObjectProvider.createFor(BlockType.class, "UNPOWERED_REPEATER");

    public static final BlockType VINE = DummyObjectProvider.createFor(BlockType.class, "VINE");

    public static final BlockType WALL_BANNER = DummyObjectProvider.createFor(BlockType.class, "WALL_BANNER");

    public static final BlockType WALL_SIGN = DummyObjectProvider.createFor(BlockType.class, "WALL_SIGN");

    public static final BlockType WATER = DummyObjectProvider.createFor(BlockType.class, "WATER");

    public static final BlockType WATERLILY = DummyObjectProvider.createFor(BlockType.class, "WATERLILY");

    public static final BlockType WEB = DummyObjectProvider.createFor(BlockType.class, "WEB");

    public static final BlockType WHEAT = DummyObjectProvider.createFor(BlockType.class, "WHEAT");

    public static final BlockType WOODEN_BUTTON = DummyObjectProvider.createFor(BlockType.class, "WOODEN_BUTTON");

    public static final BlockType WOODEN_DOOR = DummyObjectProvider.createFor(BlockType.class, "WOODEN_DOOR");

    public static final BlockType WOODEN_PRESSURE_PLATE = DummyObjectProvider.createFor(BlockType.class, "WOODEN_PRESSURE_PLATE");

    public static final BlockType WOODEN_SLAB = DummyObjectProvider.createFor(BlockType.class, "WOODEN_SLAB");

    public static final BlockType WOOL = DummyObjectProvider.createFor(BlockType.class, "WOOL");

    public static final BlockType YELLOW_FLOWER = DummyObjectProvider.createFor(BlockType.class, "YELLOW_FLOWER");

    // SORTFIELDS:OFF
>>>>>>> 8b23bcf5

    // SORTFIELDS:OFF

    private BlockTypes() {
    }
}<|MERGE_RESOLUTION|>--- conflicted
+++ resolved
@@ -33,435 +33,6 @@
 
     // SORTFIELDS:ON
 
-<<<<<<< HEAD
-    public static final BlockType ACACIA_DOOR = null;
-
-    public static final BlockType ACACIA_FENCE = null;
-
-    public static final BlockType ACACIA_FENCE_GATE = null;
-
-    public static final BlockType ACACIA_STAIRS = null;
-
-    public static final BlockType ACTIVATOR_RAIL = null;
-
-    public static final BlockType AIR = null;
-
-    public static final BlockType ANVIL = null;
-
-    public static final BlockType BARRIER = null;
-
-    public static final BlockType BEACON = null;
-
-    public static final BlockType BED = null;
-
-    public static final BlockType BEDROCK = null;
-
-    public static final BlockType BEETROOTS = null;
-
-    public static final BlockType BIRCH_DOOR = null;
-
-    public static final BlockType BIRCH_FENCE = null;
-
-    public static final BlockType BIRCH_FENCE_GATE = null;
-
-    public static final BlockType BIRCH_STAIRS = null;
-
-    public static final BlockType BOOKSHELF = null;
-
-    public static final BlockType BREWING_STAND = null;
-
-    public static final BlockType BRICK_BLOCK = null;
-
-    public static final BlockType BRICK_STAIRS = null;
-
-    public static final BlockType BROWN_MUSHROOM = null;
-
-    public static final BlockType BROWN_MUSHROOM_BLOCK = null;
-
-    public static final BlockType CACTUS = null;
-
-    public static final BlockType CAKE = null;
-
-    public static final BlockType CARPET = null;
-
-    public static final BlockType CARROTS = null;
-
-    public static final BlockType CAULDRON = null;
-
-    public static final BlockType CHAIN_COMMAND_BLOCK = null;
-
-    public static final BlockType CHEST = null;
-
-    public static final BlockType CHORUS_FLOWER = null;
-
-    public static final BlockType CHORUS_PLANT = null;
-
-    public static final BlockType CLAY = null;
-
-    public static final BlockType COAL_BLOCK = null;
-
-    public static final BlockType COAL_ORE = null;
-
-    public static final BlockType COBBLESTONE = null;
-
-    public static final BlockType COBBLESTONE_WALL = null;
-
-    public static final BlockType COCOA = null;
-
-    public static final BlockType COMMAND_BLOCK = null;
-
-    public static final BlockType CRAFTING_TABLE = null;
-
-    public static final BlockType DARK_OAK_DOOR = null;
-
-    public static final BlockType DARK_OAK_FENCE = null;
-
-    public static final BlockType DARK_OAK_FENCE_GATE = null;
-
-    public static final BlockType DARK_OAK_STAIRS = null;
-
-    public static final BlockType DAYLIGHT_DETECTOR = null;
-
-    public static final BlockType DAYLIGHT_DETECTOR_INVERTED = null;
-
-    public static final BlockType DEADBUSH = null;
-
-    public static final BlockType DETECTOR_RAIL = null;
-
-    public static final BlockType DIAMOND_BLOCK = null;
-
-    public static final BlockType DIAMOND_ORE = null;
-
-    public static final BlockType DIRT = null;
-
-    public static final BlockType DISPENSER = null;
-
-    public static final BlockType DOUBLE_PLANT = null;
-
-    public static final BlockType DOUBLE_STONE_SLAB = null;
-
-    public static final BlockType DOUBLE_STONE_SLAB2 = null;
-
-    public static final BlockType DOUBLE_WOODEN_SLAB = null;
-
-    public static final BlockType DRAGON_EGG = null;
-
-    public static final BlockType DROPPER = null;
-
-    public static final BlockType EMERALD_BLOCK = null;
-
-    public static final BlockType EMERALD_ORE = null;
-
-    public static final BlockType ENCHANTING_TABLE = null;
-
-    public static final BlockType ENDER_CHEST = null;
-
-    public static final BlockType END_BRICKS = null;
-
-    public static final BlockType END_GATEWAY = null;
-
-    public static final BlockType END_PORTAL = null;
-
-    public static final BlockType END_PORTAL_FRAME = null;
-
-    public static final BlockType END_ROD = null;
-
-    public static final BlockType END_STONE = null;
-
-    public static final BlockType FARMLAND = null;
-
-    public static final BlockType FENCE = null;
-
-    public static final BlockType FENCE_GATE = null;
-
-    public static final BlockType FIRE = null;
-
-    public static final BlockType FLOWER_POT = null;
-
-    public static final BlockType FLOWING_LAVA = null;
-
-    public static final BlockType FLOWING_WATER = null;
-
-    public static final BlockType FROSTED_ICE = null;
-
-    public static final BlockType FURNACE = null;
-
-    public static final BlockType GLASS = null;
-
-    public static final BlockType GLASS_PANE = null;
-
-    public static final BlockType GLOWSTONE = null;
-
-    public static final BlockType GOLDEN_RAIL = null;
-
-    public static final BlockType GOLD_BLOCK = null;
-
-    public static final BlockType GOLD_ORE = null;
-
-    public static final BlockType GRASS = null;
-
-    public static final BlockType GRASS_PATH = null;
-
-    public static final BlockType GRAVEL = null;
-
-    public static final BlockType HARDENED_CLAY = null;
-
-    public static final BlockType HAY_BLOCK = null;
-
-    public static final BlockType HEAVY_WEIGHTED_PRESSURE_PLATE = null;
-
-    public static final BlockType HOPPER = null;
-
-    public static final BlockType ICE = null;
-
-    public static final BlockType IRON_BARS = null;
-
-    public static final BlockType IRON_BLOCK = null;
-
-    public static final BlockType IRON_DOOR = null;
-
-    public static final BlockType IRON_ORE = null;
-
-    public static final BlockType IRON_TRAPDOOR = null;
-
-    public static final BlockType JUKEBOX = null;
-
-    public static final BlockType JUNGLE_DOOR = null;
-
-    public static final BlockType JUNGLE_FENCE = null;
-
-    public static final BlockType JUNGLE_FENCE_GATE = null;
-
-    public static final BlockType JUNGLE_STAIRS = null;
-
-    public static final BlockType LADDER = null;
-
-    public static final BlockType LAPIS_BLOCK = null;
-
-    public static final BlockType LAPIS_ORE = null;
-
-    public static final BlockType LAVA = null;
-
-    public static final BlockType LEAVES = null;
-
-    public static final BlockType LEAVES2 = null;
-
-    public static final BlockType LEVER = null;
-
-    public static final BlockType LIGHT_WEIGHTED_PRESSURE_PLATE = null;
-
-    public static final BlockType LIT_FURNACE = null;
-
-    public static final BlockType LIT_PUMPKIN = null;
-
-    public static final BlockType LIT_REDSTONE_LAMP = null;
-
-    public static final BlockType LIT_REDSTONE_ORE = null;
-
-    public static final BlockType LOG = null;
-
-    public static final BlockType LOG2 = null;
-
-    public static final BlockType MELON_BLOCK = null;
-
-    public static final BlockType MELON_STEM = null;
-
-    public static final BlockType MOB_SPAWNER = null;
-
-    public static final BlockType MONSTER_EGG = null;
-
-    public static final BlockType MOSSY_COBBLESTONE = null;
-
-    public static final BlockType MYCELIUM = null;
-
-    public static final BlockType NETHERRACK = null;
-
-    public static final BlockType NETHER_BRICK = null;
-
-    public static final BlockType NETHER_BRICK_FENCE = null;
-
-    public static final BlockType NETHER_BRICK_STAIRS = null;
-
-    public static final BlockType NETHER_WART = null;
-
-    public static final BlockType NOTEBLOCK = null;
-
-    public static final BlockType OAK_STAIRS = null;
-
-    public static final BlockType OBSIDIAN = null;
-
-    public static final BlockType PACKED_ICE = null;
-
-    public static final BlockType PISTON = null;
-
-    public static final BlockType PISTON_EXTENSION = null;
-
-    public static final BlockType PISTON_HEAD = null;
-
-    public static final BlockType PLANKS = null;
-
-    public static final BlockType PORTAL = null;
-
-    public static final BlockType POTATOES = null;
-
-    public static final BlockType POWERED_COMPARATOR = null;
-
-    public static final BlockType POWERED_REPEATER = null;
-
-    public static final BlockType PRISMARINE = null;
-
-    public static final BlockType PUMPKIN = null;
-
-    public static final BlockType PUMPKIN_STEM = null;
-
-    public static final BlockType PURPUR_BLOCK = null;
-
-    public static final BlockType PURPUR_DOUBLE_SLAB = null;
-
-    public static final BlockType PURPUR_PILLAR = null;
-
-    public static final BlockType PURPUR_SLAB = null;
-
-    public static final BlockType PURPUR_STAIRS = null;
-
-    public static final BlockType QUARTZ_BLOCK = null;
-
-    public static final BlockType QUARTZ_ORE = null;
-
-    public static final BlockType QUARTZ_STAIRS = null;
-
-    public static final BlockType RAIL = null;
-
-    public static final BlockType REDSTONE_BLOCK = null;
-
-    public static final BlockType REDSTONE_LAMP = null;
-
-    public static final BlockType REDSTONE_ORE = null;
-
-    public static final BlockType REDSTONE_TORCH = null;
-
-    public static final BlockType REDSTONE_WIRE = null;
-
-    public static final BlockType RED_FLOWER = null;
-
-    public static final BlockType RED_MUSHROOM = null;
-
-    public static final BlockType RED_MUSHROOM_BLOCK = null;
-
-    public static final BlockType RED_SANDSTONE = null;
-
-    public static final BlockType RED_SANDSTONE_STAIRS = null;
-
-    public static final BlockType REEDS = null;
-
-    public static final BlockType REPEATING_COMMAND_BLOCK = null;
-
-    public static final BlockType SAND = null;
-
-    public static final BlockType SANDSTONE = null;
-
-    public static final BlockType SANDSTONE_STAIRS = null;
-
-    public static final BlockType SAPLING = null;
-
-    public static final BlockType SEA_LANTERN = null;
-
-    public static final BlockType SKULL = null;
-
-    public static final BlockType SLIME = null;
-
-    public static final BlockType SNOW = null;
-
-    public static final BlockType SNOW_LAYER = null;
-
-    public static final BlockType SOUL_SAND = null;
-
-    public static final BlockType SPONGE = null;
-
-    public static final BlockType SPRUCE_DOOR = null;
-
-    public static final BlockType SPRUCE_FENCE = null;
-
-    public static final BlockType SPRUCE_FENCE_GATE = null;
-
-    public static final BlockType SPRUCE_STAIRS = null;
-
-    public static final BlockType STAINED_GLASS = null;
-
-    public static final BlockType STAINED_GLASS_PANE = null;
-
-    public static final BlockType STAINED_HARDENED_CLAY = null;
-
-    public static final BlockType STANDING_BANNER = null;
-
-    public static final BlockType STANDING_SIGN = null;
-
-    public static final BlockType STICKY_PISTON = null;
-
-    public static final BlockType STONE = null;
-
-    public static final BlockType STONEBRICK = null;
-
-    public static final BlockType STONE_BRICK_STAIRS = null;
-
-    public static final BlockType STONE_BUTTON = null;
-
-    public static final BlockType STONE_PRESSURE_PLATE = null;
-
-    public static final BlockType STONE_SLAB = null;
-
-    public static final BlockType STONE_SLAB2 = null;
-
-    public static final BlockType STONE_STAIRS = null;
-
-    public static final BlockType STRUCTURE_BLOCK = null;
-
-    public static final BlockType TALLGRASS = null;
-
-    public static final BlockType TNT = null;
-
-    public static final BlockType TORCH = null;
-
-    public static final BlockType TRAPDOOR = null;
-
-    public static final BlockType TRAPPED_CHEST = null;
-
-    public static final BlockType TRIPWIRE = null;
-
-    public static final BlockType TRIPWIRE_HOOK = null;
-
-    public static final BlockType UNLIT_REDSTONE_TORCH = null;
-
-    public static final BlockType UNPOWERED_COMPARATOR = null;
-
-    public static final BlockType UNPOWERED_REPEATER = null;
-
-    public static final BlockType VINE = null;
-
-    public static final BlockType WALL_BANNER = null;
-
-    public static final BlockType WALL_SIGN = null;
-
-    public static final BlockType WATER = null;
-
-    public static final BlockType WATERLILY = null;
-
-    public static final BlockType WEB = null;
-
-    public static final BlockType WHEAT = null;
-
-    public static final BlockType WOODEN_BUTTON = null;
-
-    public static final BlockType WOODEN_DOOR = null;
-
-    public static final BlockType WOODEN_PRESSURE_PLATE = null;
-
-    public static final BlockType WOODEN_SLAB = null;
-
-    public static final BlockType WOOL = null;
-
-    public static final BlockType YELLOW_FLOWER = null;
-=======
     public static final BlockType ACACIA_DOOR = DummyObjectProvider.createFor(BlockType.class, "ACACIA_DOOR");
 
     public static final BlockType ACACIA_FENCE = DummyObjectProvider.createFor(BlockType.class, "ACACIA_FENCE");
@@ -484,6 +55,8 @@
 
     public static final BlockType BEDROCK = DummyObjectProvider.createFor(BlockType.class, "BEDROCK");
 
+    public static final BlockType BEETROOTS = DummyObjectProvider.createFor(BlockType.class, "BEETROOTS");
+
     public static final BlockType BIRCH_DOOR = DummyObjectProvider.createFor(BlockType.class, "BIRCH_DOOR");
 
     public static final BlockType BIRCH_FENCE = DummyObjectProvider.createFor(BlockType.class, "BIRCH_FENCE");
@@ -514,8 +87,14 @@
 
     public static final BlockType CAULDRON = DummyObjectProvider.createFor(BlockType.class, "CAULDRON");
 
+    public static final BlockType CHAIN_COMMAND_BLOCK = DummyObjectProvider.createFor(BlockType.class, "CHAIN_COMMAND_BLOCK");
+
     public static final BlockType CHEST = DummyObjectProvider.createFor(BlockType.class, "CHEST");
 
+    public static final BlockType CHORUS_FLOWER = DummyObjectProvider.createFor(BlockType.class, "CHORUS_FLOWER");
+
+    public static final BlockType CHORUS_PLANT = DummyObjectProvider.createFor(BlockType.class, "CHORUS_PLANT");
+
     public static final BlockType CLAY = DummyObjectProvider.createFor(BlockType.class, "CLAY");
 
     public static final BlockType COAL_BLOCK = DummyObjectProvider.createFor(BlockType.class, "COAL_BLOCK");
@@ -576,10 +155,16 @@
 
     public static final BlockType ENDER_CHEST = DummyObjectProvider.createFor(BlockType.class, "ENDER_CHEST");
 
+    public static final BlockType END_BRICKS = DummyObjectProvider.createFor(BlockType.class, "END_BRICKS");
+
+    public static final BlockType END_GATEWAY = DummyObjectProvider.createFor(BlockType.class, "END_GATEWAY");
+
     public static final BlockType END_PORTAL = DummyObjectProvider.createFor(BlockType.class, "END_PORTAL");
 
     public static final BlockType END_PORTAL_FRAME = DummyObjectProvider.createFor(BlockType.class, "END_PORTAL_FRAME");
 
+    public static final BlockType END_ROD = DummyObjectProvider.createFor(BlockType.class, "END_ROD");
+
     public static final BlockType END_STONE = DummyObjectProvider.createFor(BlockType.class, "END_STONE");
 
     public static final BlockType FARMLAND = DummyObjectProvider.createFor(BlockType.class, "FARMLAND");
@@ -596,6 +181,8 @@
 
     public static final BlockType FLOWING_WATER = DummyObjectProvider.createFor(BlockType.class, "FLOWING_WATER");
 
+    public static final BlockType FROSTED_ICE = DummyObjectProvider.createFor(BlockType.class, "FORESTED_ICE");
+
     public static final BlockType FURNACE = DummyObjectProvider.createFor(BlockType.class, "FURNACE");
 
     public static final BlockType GLASS = DummyObjectProvider.createFor(BlockType.class, "GLASS");
@@ -612,6 +199,8 @@
 
     public static final BlockType GRASS = DummyObjectProvider.createFor(BlockType.class, "GRASS");
 
+    public static final BlockType GRASS_PATH = DummyObjectProvider.createFor(BlockType.class, "GRASS_PATH");
+
     public static final BlockType GRAVEL = DummyObjectProvider.createFor(BlockType.class, "GRAVEL");
 
     public static final BlockType HARDENED_CLAY = DummyObjectProvider.createFor(BlockType.class, "HARDENED_CLAY");
@@ -724,6 +313,16 @@
 
     public static final BlockType PUMPKIN_STEM = DummyObjectProvider.createFor(BlockType.class, "PUMPKIN_STEM");
 
+    public static final BlockType PURPUR_BLOCK = DummyObjectProvider.createFor(BlockType.class, "PURPUR_BLOCK");
+
+    public static final BlockType PURPUR_DOUBLE_SLAB = DummyObjectProvider.createFor(BlockType.class, "PURPUR_DOUBLE_SLAB");
+
+    public static final BlockType PURPUR_PILLAR = DummyObjectProvider.createFor(BlockType.class, "PURPUR_PILLAR");
+
+    public static final BlockType PURPUR_SLAB = DummyObjectProvider.createFor(BlockType.class, "PURPUR_SLAB");
+
+    public static final BlockType PURPUR_STAIRS = DummyObjectProvider.createFor(BlockType.class, "PURPUR_STAIRS");
+
     public static final BlockType QUARTZ_BLOCK = DummyObjectProvider.createFor(BlockType.class, "QUARTZ_BLOCK");
 
     public static final BlockType QUARTZ_ORE = DummyObjectProvider.createFor(BlockType.class, "QUARTZ_ORE");
@@ -754,6 +353,8 @@
 
     public static final BlockType REEDS = DummyObjectProvider.createFor(BlockType.class, "REEDS");
 
+    public static final BlockType REPEATING_COMMAND_BLOCK = DummyObjectProvider.createFor(BlockType.class, "REPEATING_COMMAND_BLOCK");
+
     public static final BlockType SAND = DummyObjectProvider.createFor(BlockType.class, "SAND");
 
     public static final BlockType SANDSTONE = DummyObjectProvider.createFor(BlockType.class, "SANDSTONE");
@@ -812,6 +413,8 @@
 
     public static final BlockType STONE_STAIRS = DummyObjectProvider.createFor(BlockType.class, "STONE_STAIRS");
 
+    public static final BlockType STRUCTURE_BLOCK = DummyObjectProvider.createFor(BlockType.class, "STRUCTURE_BLOCK");
+
     public static final BlockType TALLGRASS = DummyObjectProvider.createFor(BlockType.class, "TALLGRASS");
 
     public static final BlockType TNT = DummyObjectProvider.createFor(BlockType.class, "TNT");
@@ -857,9 +460,6 @@
     public static final BlockType WOOL = DummyObjectProvider.createFor(BlockType.class, "WOOL");
 
     public static final BlockType YELLOW_FLOWER = DummyObjectProvider.createFor(BlockType.class, "YELLOW_FLOWER");
-
-    // SORTFIELDS:OFF
->>>>>>> 8b23bcf5
 
     // SORTFIELDS:OFF
 
